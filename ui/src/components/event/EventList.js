/* eslint-disable react/no-unescaped-entities */
import React from 'react';
import { Popover, OverlayTrigger, Table } from 'react-bootstrap';
import { connect } from 'react-redux';
import { getEventHandlers } from '../../actions/WorkflowActions';

class Events extends React.Component {
  state = {
    events: []
  };

  componentWillMount() {
    this.props.dispatch(getEventHandlers());
  }

  componentWillReceiveProps(nextProps) {
    this.state.events = nextProps.events || [];
  }

  render() {
    const { events: wfs } = this.state;

    function helpName() {
      return (
        <OverlayTrigger
          trigger="click"
          rootClose
          placement="bottom"
          overlay={
            <Popover title="Event Handler Name" style={{ width: '300px' }}>
              <div className="info">Unique name identifying the event handler.</div>
            </Popover>
          }
        >
          <a>
            <i className="fa fa-question-circle" />
          </a>
        </OverlayTrigger>
      );
    }
    function helpQueue() {
      return (
        <OverlayTrigger
          trigger="click"
          rootClose
          placement="bottom"
          overlay={
            <Popover title="Event / Queue" style={{ width: '500px' }}>
              <div className="info">
                <p>
                  Name of the Queue which the handler listens to. The supported queue systems are <b>SQS</b> and{' '}
                  <b>Conductor</b>.
                </p>
                <p>The name is prefixed by the source (sqs, conductor). e.g. sqs:sqs_queue_name</p>
                <p>For SQS this is the name of the queue and NOT the URI of the queue.</p>
                <p>For Conductor the name is same as 'sink' name provided for Event tasks.</p>
              </div>
            </Popover>
          }
        >
          <a>
            <i className="fa fa-question-circle" />
          </a>
        </OverlayTrigger>
      );
    }
    function helpCond() {
      return (
        <OverlayTrigger
          trigger="click"
          rootClose
          placement="bottom"
          overlay={
            <Popover title="Condition" style={{ width: '500px' }}>
              <div className="info">
                <p>An expression that can be evaluated with the payload in the queue.</p>
                <p>The Actions are executed ONLY when the expression evaluation returns True</p>
                <p>The expression follows Javascript for syntax</p>
                <p>An empty / null expression is evaluated to True</p>
              </div>
            </Popover>
          }
        >
          <a>
            <i className="fa fa-question-circle" />
          </a>
        </OverlayTrigger>
      );
    }
    function helpActions() {
      return (
        <OverlayTrigger
          trigger="click"
          rootClose
          placement="bottom"
          overlay={
            <Popover title="Actions" style={{ width: '500px' }}>
              <div className="info small">
                <p>Set of actions that are taken when a message arrives with payload that matches the condition.</p>
                <p>Supported Actions are: start_workflow, complete_task and fail_task</p>
                <p>
                  For the detailed documentation on the syntax and parameters for each of these actions, visit the
                  doumentation link
                </p>
              </div>
            </Popover>
          }
        >
          <a>
            <i className="fa fa-question-circle" />
          </a>
        </OverlayTrigger>
      );
    }
    function nameMaker(cell, row) {
      return (
        <OverlayTrigger
          trigger="click"
          rootClose
          placement="right"
          overlay={
            <Popover title={row.name} style={{ width: '500px' }}>
              <div className="left">
                <pre>{JSON.stringify(row, null, 2)}</pre>
              </div>
            </Popover>
          }
        >
          <a>{cell}</a>
        </OverlayTrigger>
      );
    }
    function getActions(eh) {
<<<<<<< HEAD
      const trs = [];
      eh.actions.forEach(action => {
        const row = (
          <div>
            <b>{action.action}</b>
            <pre>{JSON.stringify(action[action.action], null, 2)}</pre>
          </div>
        );
=======
      let trs = [];
      let actions = eh.actions || [];
      actions.forEach(action => {
        let row = <div><b>{action.action}</b><pre>{JSON.stringify(action[action.action], null, 2)}</pre></div>
>>>>>>> 8ec2d22a
        trs.push(row);
      });
      return <div>{trs}</div>;
    }
    function tableBody(events) {
      const trs = [];
      events.forEach(eh => {
        const row = (
          <tr>
            <td>{nameMaker(eh.name, eh)}</td>
            <td>{eh.event}</td>
            <td>{eh.condition}</td>
            <td>{getActions(eh)}</td>
            <td>{eh.active ? 'Yes' : 'No'}</td>
          </tr>
        );

        trs.push(row);
      });
      return <tbody>{trs}</tbody>;
    }

    return (
      <div className="ui-content">
        <h1>Event Handlers</h1>
        <Table responsive striped hover condensed={false} bordered>
          <thead>
            <tr>
              <th>Name {helpName()}</th>
              <th>Event / Queue {helpQueue()}</th>
              <th>Condition {helpCond()}</th>
              <th>Actions {helpActions()}</th>
              <th>Active?</th>
            </tr>
          </thead>
          {tableBody(wfs)}
        </Table>
      </div>
    );
  }
}

export default connect(state => state.workflow)(Events);<|MERGE_RESOLUTION|>--- conflicted
+++ resolved
@@ -131,21 +131,10 @@
       );
     }
     function getActions(eh) {
-<<<<<<< HEAD
       const trs = [];
-      eh.actions.forEach(action => {
-        const row = (
-          <div>
-            <b>{action.action}</b>
-            <pre>{JSON.stringify(action[action.action], null, 2)}</pre>
-          </div>
-        );
-=======
-      let trs = [];
-      let actions = eh.actions || [];
+      const actions = eh.actions || [];
       actions.forEach(action => {
-        let row = <div><b>{action.action}</b><pre>{JSON.stringify(action[action.action], null, 2)}</pre></div>
->>>>>>> 8ec2d22a
+        const row = <div><b>{action.action}</b><pre>{JSON.stringify(action[action.action], null, 2)}</pre></div>;
         trs.push(row);
       });
       return <div>{trs}</div>;
