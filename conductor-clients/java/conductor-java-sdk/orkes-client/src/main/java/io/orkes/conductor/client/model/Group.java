--- conflicted
+++ resolved
@@ -75,15 +75,12 @@
         return this;
     }
 
-<<<<<<< HEAD
-=======
     /**
      * Get defaultAccess
      *
      * @return defaultAccess
      */
     
->>>>>>> 638c1050
     public Group addRolesItem(Role rolesItem) {
         if (this.roles == null) {
             this.roles = new ArrayList<>();
