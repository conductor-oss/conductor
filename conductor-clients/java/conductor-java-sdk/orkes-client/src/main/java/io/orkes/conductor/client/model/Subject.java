/*
 * Copyright 2022 Conductor Authors.
 * <p>
 * Licensed under the Apache License, Version 2.0 (the "License"); you may not use this file except in compliance with
 * the License. You may obtain a copy of the License at
 * <p>
 * http://www.apache.org/licenses/LICENSE-2.0
 * <p>
 * Unless required by applicable law or agreed to in writing, software distributed under the License is distributed on
 * an "AS IS" BASIS, WITHOUT WARRANTIES OR CONDITIONS OF ANY KIND, either express or implied. See the License for the
 * specific language governing permissions and limitations under the License.
 */
package io.orkes.conductor.client.model;

import lombok.*;

@EqualsAndHashCode
@ToString
@Data
@Builder
@NoArgsConstructor
@AllArgsConstructor
public class Subject {

    private String id = null;

    /** Gets or Sets type */
    public enum TypeEnum {
        USER("USER"),
        ROLE("ROLE"),
        GROUP("GROUP");

        private final String value;

        TypeEnum(String value) {
            this.value = value;
        }

        public String getValue() {
            return value;
        }

        @Override
        public String toString() {
            return String.valueOf(value);
        }

        public static TypeEnum fromValue(String input) {
            for (TypeEnum b : TypeEnum.values()) {
                if (b.value.equals(input)) {
                    return b;
                }
            }
            return null;
        }
    }

    private TypeEnum type = null;

<<<<<<< HEAD
    public Subject addTypeItem(TypeEnum typeItem) {
        this.type = typeItem;
=======
    public Subject addSampleRefItem(SampleRef sampleRefItem) {
        if (this.sampleRef == null) {
            this.sampleRef = new ArrayList<>();
        }
        this.sampleRef.add(sampleRefItem);
>>>>>>> 638c1050
        return this;
    }
}<|MERGE_RESOLUTION|>--- conflicted
+++ resolved
@@ -57,16 +57,11 @@
 
     private TypeEnum type = null;
 
-<<<<<<< HEAD
-    public Subject addTypeItem(TypeEnum typeItem) {
-        this.type = typeItem;
-=======
     public Subject addSampleRefItem(SampleRef sampleRefItem) {
         if (this.sampleRef == null) {
             this.sampleRef = new ArrayList<>();
         }
         this.sampleRef.add(sampleRefItem);
->>>>>>> 638c1050
         return this;
     }
 }