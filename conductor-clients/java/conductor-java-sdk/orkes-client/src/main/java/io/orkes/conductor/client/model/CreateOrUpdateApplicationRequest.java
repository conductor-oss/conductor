/*
 * Copyright 2022 Conductor Authors.
 * <p>
 * Licensed under the Apache License, Version 2.0 (the "License"); you may not use this file except in compliance with
 * the License. You may obtain a copy of the License at
 * <p>
 * http://www.apache.org/licenses/LICENSE-2.0
 * <p>
 * Unless required by applicable law or agreed to in writing, software distributed under the License is distributed on
 * an "AS IS" BASIS, WITHOUT WARRANTIES OR CONDITIONS OF ANY KIND, either express or implied. See the License for the
 * specific language governing permissions and limitations under the License.
 */
package io.orkes.conductor.client.model;

import lombok.*;

@EqualsAndHashCode
@ToString
@Data
@Builder
@NoArgsConstructor
@AllArgsConstructor
public class CreateOrUpdateApplicationRequest {
    private String name = null;

    public CreateOrUpdateApplicationRequest name(String name) {
        this.name = name;
        return this;
    }

<<<<<<< HEAD
    /**
     * Application&#x27;s name e.g.: Payment Processors
     *
     * @return name
     */
=======
>>>>>>> 489f986e
}<|MERGE_RESOLUTION|>--- conflicted
+++ resolved
@@ -28,12 +28,4 @@
         return this;
     }
 
-<<<<<<< HEAD
-    /**
-     * Application&#x27;s name e.g.: Payment Processors
-     *
-     * @return name
-     */
-=======
->>>>>>> 489f986e
 }