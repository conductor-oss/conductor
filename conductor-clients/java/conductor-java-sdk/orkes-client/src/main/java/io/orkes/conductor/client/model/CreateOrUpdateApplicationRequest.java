--- conflicted
+++ resolved
@@ -23,12 +23,4 @@
 public class CreateOrUpdateApplicationRequest {
     private String name = null;
 
-<<<<<<< HEAD
-    public CreateOrUpdateApplicationRequest name(String name) {
-        this.name = name;
-        return this;
-    }
-
-=======
->>>>>>> 638c1050
 }