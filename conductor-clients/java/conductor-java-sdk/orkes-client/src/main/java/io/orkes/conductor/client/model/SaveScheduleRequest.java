--- conflicted
+++ resolved
@@ -44,109 +44,11 @@
 
     private String zoneId;
 
-<<<<<<< HEAD
-    public SaveScheduleRequest createdBy(String createdBy) {
-        this.createdBy = createdBy;
-        return this;
-    }
-
-    /**
-     * Get createdBy
-     *
-     * @return createdBy
-     */
-
-    public SaveScheduleRequest cronExpression(String cronExpression) {
-        this.cronExpression = cronExpression;
-        return this;
-    }
-
-    /**
-     * Get cronExpression
-     *
-     * @return cronExpression
-     */
-
-    public SaveScheduleRequest name(String name) {
-        this.name = name;
-        return this;
-    }
-
-    /**
-     * Get name
-     *
-     * @return name
-     */
-
-    public SaveScheduleRequest paused(Boolean paused) {
-        this.paused = paused;
-        return this;
-    }
-
-    /**
-     * Get paused
-     *
-     * @return paused
-     */
-
-    public SaveScheduleRequest runCatchupScheduleInstances(Boolean runCatchupScheduleInstances) {
-        this.runCatchupScheduleInstances = runCatchupScheduleInstances;
-        return this;
-    }
-
-    /**
-     * Get runCatchupScheduleInstances
-     *
-     * @return runCatchupScheduleInstances
-     */
-
-    public SaveScheduleRequest scheduleEndTime(Long scheduleEndTime) {
-        this.scheduleEndTime = scheduleEndTime;
-        return this;
-    }
-
-    /**
-     * Get scheduleEndTime
-     *
-     * @return scheduleEndTime
-     */
-
-    public SaveScheduleRequest scheduleStartTime(Long scheduleStartTime) {
-        this.scheduleStartTime = scheduleStartTime;
-        return this;
-    }
-
-    /**
-     * Get scheduleStartTime
-     *
-     * @return scheduleStartTime
-     */
-
-    public SaveScheduleRequest startWorkflowRequest(StartWorkflowRequest startWorkflowRequest) {
-        this.startWorkflowRequest = startWorkflowRequest;
-        return this;
-    }
-
-    /**
-     * Get startWorkflowRequest
-     *
-     * @return startWorkflowRequest
-     */
-
-    public SaveScheduleRequest updatedBy(String updatedBy) {
-        this.updatedBy = updatedBy;
-        return this;
-    }
-
-    public SaveScheduleRequest zoneId(String zoneId) {
-        this.zoneId = zoneId;
-=======
     public SaveScheduleRequest addSampleRefItem(SampleRef sampleRefItem) {
         if (this.sampleRef == null) {
             this.sampleRef = new ArrayList<>();
         }
         this.sampleRef.add(sampleRefItem);
->>>>>>> 638c1050
         return this;
     }
 }