/*
 * Copyright 2022 Conductor Authors.
 * <p>
 * Licensed under the Apache License, Version 2.0 (the "License"); you may not use this file except in compliance with
 * the License. You may obtain a copy of the License at
 * <p>
 * http://www.apache.org/licenses/LICENSE-2.0
 * <p>
 * Unless required by applicable law or agreed to in writing, software distributed under the License is distributed on
 * an "AS IS" BASIS, WITHOUT WARRANTIES OR CONDITIONS OF ANY KIND, either express or implied. See the License for the
 * specific language governing permissions and limitations under the License.
 */
package io.orkes.conductor.client.model;

import lombok.*;

@EqualsAndHashCode
@ToString
@Data
@Builder
@NoArgsConstructor
@AllArgsConstructor
public class SubjectRef {

    private String id = null;

    public enum TypeEnum {
        USER("USER"),
        ROLE("ROLE"),
        GROUP("GROUP"),
        TAG("TAG");

        private final String value;

        TypeEnum(String value) {
            this.value = value;
        }

        public String getValue() {
            return value;
        }

        @Override
        public String toString() {
            return String.valueOf(value);
        }

        public static TypeEnum fromValue(String input) {
            for (TypeEnum b : TypeEnum.values()) {
                if (b.value.equals(input)) {
                    return b;
                }
            }
            return null;
        }
    }

    private TypeEnum type = null;
<<<<<<< HEAD

    public SubjectRef addSampleRefItem(SampleRef sampleRefItem) {
        if (this.sampleRef == null) {
            this.sampleRef = new ArrayList<>();
        }
        this.sampleRef.add(sampleRefItem);
        return this;
    }
=======
>>>>>>> 638c1050
}<|MERGE_RESOLUTION|>--- conflicted
+++ resolved
@@ -24,6 +24,9 @@
 
     private String id = null;
 
+    /**
+     * User, role or group
+     */
     public enum TypeEnum {
         USER("USER"),
         ROLE("ROLE"),
@@ -56,15 +59,4 @@
     }
 
     private TypeEnum type = null;
-<<<<<<< HEAD
-
-    public SubjectRef addSampleRefItem(SampleRef sampleRefItem) {
-        if (this.sampleRef == null) {
-            this.sampleRef = new ArrayList<>();
-        }
-        this.sampleRef.add(sampleRefItem);
-        return this;
-    }
-=======
->>>>>>> 638c1050
 }