/*
 * Copyright 2020 Conductor Authors.
 * <p>
 * Licensed under the Apache License, Version 2.0 (the "License"); you may not use this file except in compliance with
 * the License. You may obtain a copy of the License at
 * <p>
 * http://www.apache.org/licenses/LICENSE-2.0
 * <p>
 * Unless required by applicable law or agreed to in writing, software distributed under the License is distributed on
 * an "AS IS" BASIS, WITHOUT WARRANTIES OR CONDITIONS OF ANY KIND, either express or implied. See the License for the
 * specific language governing permissions and limitations under the License.
 */
package com.netflix.conductor.common.model;

import java.util.ArrayList;
import java.util.HashMap;
import java.util.List;
import java.util.Map;
import java.util.Objects;

/**
 * Response object to return a list of succeeded entities and a map of failed ones, including error
 * message, for the bulk request.
 *
 * @param <T> the type of entities included in the successful results
 */
import lombok.*;

@Data
<<<<<<< HEAD
@Builder
=======
>>>>>>> 638c1050
@NoArgsConstructor
@AllArgsConstructor
public class BulkResponse<T> {

    /**
     * Key - entityId Value - error message processing this entity
     */
    private Map<String, String> bulkErrorResults;

    private List<T> bulkSuccessfulResults;

    private String message = "Bulk Request has been processed.";

    public void appendSuccessResponse(T result) {
        bulkSuccessfulResults.add(result);
    }

    public void appendFailedResponse(String id, String errorMessage) {
        bulkErrorResults.put(id, errorMessage);
    }

    public boolean equals(Object o) {
        if (this == o) {
            return true;
        }
        if (!(o instanceof BulkResponse)) {
            return false;
        }
        BulkResponse that = (BulkResponse) o;
        return Objects.equals(bulkSuccessfulResults, that.bulkSuccessfulResults) && Objects.equals(bulkErrorResults, that.bulkErrorResults);
    }

    public int hashCode() {
        return Objects.hash(bulkSuccessfulResults, bulkErrorResults, message);
    }

    public String toString() {
        return "BulkResponse{" + "bulkSuccessfulResults=" + bulkSuccessfulResults + ", bulkErrorResults=" + bulkErrorResults + ", message='" + message + '\'' + '}';
    }
}<|MERGE_RESOLUTION|>--- conflicted
+++ resolved
@@ -27,10 +27,6 @@
 import lombok.*;
 
 @Data
-<<<<<<< HEAD
-@Builder
-=======
->>>>>>> 638c1050
 @NoArgsConstructor
 @AllArgsConstructor
 public class BulkResponse<T> {
