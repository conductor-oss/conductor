--- conflicted
+++ resolved
@@ -82,28 +82,11 @@
         }
     }
 
-<<<<<<< HEAD
-    /**
-     * Adds output
-     *
-     * @param key output field
-     * @param value value
-     * @return current instance
-     */
-=======
->>>>>>> 638c1050
     public TaskResult addOutputData(String key, Object value) {
         this.outputData.put(key, value);
         return this;
     }
 
-<<<<<<< HEAD
-    /**
-     * @param log Log line to be added
-     * @return Instance of TaskResult
-     */
-=======
->>>>>>> 638c1050
     public TaskResult log(String log) {
         this.logs.add(new TaskExecLog(log));
         return this;
