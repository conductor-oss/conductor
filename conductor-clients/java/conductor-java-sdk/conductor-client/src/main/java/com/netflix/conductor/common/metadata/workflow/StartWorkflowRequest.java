--- conflicted
+++ resolved
@@ -44,8 +44,6 @@
     private String idempotencyKey;
 
     private IdempotencyStrategy idempotencyStrategy;
-<<<<<<< HEAD
-=======
 
     public StartWorkflowRequest withName(String name) {
         this.name = name;
@@ -91,5 +89,4 @@
         this.createdBy = createdBy;
         return this;
     }
->>>>>>> 638c1050
 }