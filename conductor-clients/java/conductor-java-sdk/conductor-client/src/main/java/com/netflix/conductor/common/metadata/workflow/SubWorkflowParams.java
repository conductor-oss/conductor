/*
 * Copyright 2020 Conductor Authors.
 * <p>
 * Licensed under the Apache License, Version 2.0 (the "License"); you may not use this file except in compliance with
 * the License. You may obtain a copy of the License at
 * <p>
 * http://www.apache.org/licenses/LICENSE-2.0
 * <p>
 * Unless required by applicable law or agreed to in writing, software distributed under the License is distributed on
 * an "AS IS" BASIS, WITHOUT WARRANTIES OR CONDITIONS OF ANY KIND, either express or implied. See the License for the
 * specific language governing permissions and limitations under the License.
 */
package com.netflix.conductor.common.metadata.workflow;

import java.util.LinkedHashMap;
import java.util.Map;
import java.util.Objects;

import com.netflix.conductor.common.utils.TaskUtils;

import lombok.*;

@Data
@Builder
@NoArgsConstructor
@AllArgsConstructor
public class SubWorkflowParams {

    private String name;

    private Integer version;

    private Map<String, String> taskToDomain;

    // workaround as WorkflowDef cannot directly be used due to cyclic dependency issue in protobuf
    // imports
    private Object workflowDefinition;

    private String idempotencyKey;

    private IdempotencyStrategy idempotencyStrategy;

    // Priority of the sub workflow, not set inherits from the parent
    private Object priority;

<<<<<<< HEAD
    /** 
     * @return the name
     */
    public String getName() {
        if (workflowDefinition != null) {
            if (workflowDefinition instanceof WorkflowDef) {
                return ((WorkflowDef) workflowDefinition).getName();
            }
        }
        return name;
    }

    /** 
     * @return the version
     */
    public Integer getVersion() {
        if (workflowDefinition != null) {
            if (workflowDefinition instanceof WorkflowDef) {
                return ((WorkflowDef) workflowDefinition).getVersion();
            }
        }
        return version;
    }

    /** 
     * @return the workflowDefinition as an Object
     */
    public Object getWorkflowDefinition() {
        return workflowDefinition;
    }

=======
>>>>>>> 489f986e
    @Deprecated
    public void setWorkflowDef(WorkflowDef workflowDef) {
        this.setWorkflowDefinition(workflowDef);
    }

    @Deprecated
    public WorkflowDef getWorkflowDef() {
        return (WorkflowDef) workflowDefinition;
    }

<<<<<<< HEAD
    /** 
     * @param workflowDef the workflowDefinition to set
     */
=======
>>>>>>> 489f986e
    public void setWorkflowDefinition(Object workflowDef) {
        if (workflowDef == null) {
            this.workflowDefinition = null;
        } else if (workflowDef instanceof WorkflowDef) {
            this.workflowDefinition = workflowDef;
        } else if (workflowDef instanceof String) {
            if (!(((String) workflowDef).startsWith("${")) || !(((String) workflowDef).endsWith("}"))) {
                throw new IllegalArgumentException("workflowDefinition is a string, but not a valid DSL string");
            } else {
                this.workflowDefinition = workflowDef;
            }
        } else if (workflowDef instanceof LinkedHashMap) {
            this.workflowDefinition = TaskUtils.convertToWorkflowDef(workflowDef);
        } else {
            throw new IllegalArgumentException("workflowDefinition must be either null, or WorkflowDef, or a valid DSL string");
        }
    }

    public boolean equals(Object o) {
        if (this == o) {
            return true;
        }
        if (o == null || getClass() != o.getClass()) {
            return false;
        }
        SubWorkflowParams that = (SubWorkflowParams) o;
        return Objects.equals(getName(), that.getName()) && Objects.equals(getVersion(), that.getVersion()) && Objects.equals(getTaskToDomain(), that.getTaskToDomain()) && Objects.equals(getWorkflowDefinition(), that.getWorkflowDefinition());
    }
}<|MERGE_RESOLUTION|>--- conflicted
+++ resolved
@@ -43,40 +43,6 @@
     // Priority of the sub workflow, not set inherits from the parent
     private Object priority;
 
-<<<<<<< HEAD
-    /** 
-     * @return the name
-     */
-    public String getName() {
-        if (workflowDefinition != null) {
-            if (workflowDefinition instanceof WorkflowDef) {
-                return ((WorkflowDef) workflowDefinition).getName();
-            }
-        }
-        return name;
-    }
-
-    /** 
-     * @return the version
-     */
-    public Integer getVersion() {
-        if (workflowDefinition != null) {
-            if (workflowDefinition instanceof WorkflowDef) {
-                return ((WorkflowDef) workflowDefinition).getVersion();
-            }
-        }
-        return version;
-    }
-
-    /** 
-     * @return the workflowDefinition as an Object
-     */
-    public Object getWorkflowDefinition() {
-        return workflowDefinition;
-    }
-
-=======
->>>>>>> 489f986e
     @Deprecated
     public void setWorkflowDef(WorkflowDef workflowDef) {
         this.setWorkflowDefinition(workflowDef);
@@ -87,12 +53,6 @@
         return (WorkflowDef) workflowDefinition;
     }
 
-<<<<<<< HEAD
-    /** 
-     * @param workflowDef the workflowDefinition to set
-     */
-=======
->>>>>>> 489f986e
     public void setWorkflowDefinition(Object workflowDef) {
         if (workflowDef == null) {
             this.workflowDefinition = null;
