/*
 * Copyright 2021 Conductor Authors.
 * <p>
 * Licensed under the Apache License, Version 2.0 (the "License"); you may not use this file except in compliance with
 * the License. You may obtain a copy of the License at
 * <p>
 * http://www.apache.org/licenses/LICENSE-2.0
 * <p>
 * Unless required by applicable law or agreed to in writing, software distributed under the License is distributed on
 * an "AS IS" BASIS, WITHOUT WARRANTIES OR CONDITIONS OF ANY KIND, either express or implied. See the License for the
 * specific language governing permissions and limitations under the License.
 */
package com.netflix.conductor.common.metadata.tasks;

import java.util.ArrayList;
import java.util.HashMap;
import java.util.List;
import java.util.Map;
import java.util.Objects;

import com.netflix.conductor.common.metadata.Auditable;
import com.netflix.conductor.common.metadata.SchemaDef;

import lombok.*;

@Data
<<<<<<< HEAD
=======
@Builder
>>>>>>> 638c1050
@NoArgsConstructor
@AllArgsConstructor
public class TaskDef extends Auditable {

    public enum TimeoutPolicy {

        RETRY, TIME_OUT_WF, ALERT_ONLY
    }

    public enum RetryLogic {

        FIXED, EXPONENTIAL_BACKOFF, LINEAR_BACKOFF
    }

    public static final int ONE_HOUR = 60 * 60;

    /**
     * Unique name identifying the task. The name is unique across
     */
    private String name;

    private String description;

    private int // Default
    retryCount = 3;

    private long timeoutSeconds;

    private List<String> inputKeys = new ArrayList<>();

    private List<String> outputKeys = new ArrayList<>();

    private TimeoutPolicy timeoutPolicy = TimeoutPolicy.TIME_OUT_WF;

    private RetryLogic retryLogic = RetryLogic.FIXED;

    private int retryDelaySeconds = 60;

    private long responseTimeoutSeconds = ONE_HOUR;

    private Integer concurrentExecLimit;

    private Map<String, Object> inputTemplate = new HashMap<>();

    // This field is deprecated, do not use id 13.
    //	@ProtoField(id = 13)
    //	private Integer rateLimitPerSecond;
    private Integer rateLimitPerFrequency;

    private Integer rateLimitFrequencyInSeconds;

    private String isolationGroupId;

    private String executionNameSpace;

    private String ownerEmail;

    private Integer pollTimeoutSeconds;

    private Integer backoffScaleFactor = 1;

    private String baseType;

    private SchemaDef inputSchema;

    private SchemaDef outputSchema;

    private boolean enforceSchema;

    public int concurrencyLimit() {
        return concurrentExecLimit == null ? 0 : concurrentExecLimit;
    }

    public String toString() {
        return name;
    }

    public boolean equals(Object o) {
        if (this == o) {
            return true;
        }
        if (o == null || getClass() != o.getClass()) {
            return false;
        }
        TaskDef taskDef = (TaskDef) o;
        return getRetryCount() == taskDef.getRetryCount() && getTimeoutSeconds() == taskDef.getTimeoutSeconds() && getRetryDelaySeconds() == taskDef.getRetryDelaySeconds() && getBackoffScaleFactor() == taskDef.getBackoffScaleFactor() && getResponseTimeoutSeconds() == taskDef.getResponseTimeoutSeconds() && Objects.equals(getName(), taskDef.getName()) && Objects.equals(getDescription(), taskDef.getDescription()) && Objects.equals(getInputKeys(), taskDef.getInputKeys()) && Objects.equals(getOutputKeys(), taskDef.getOutputKeys()) && getTimeoutPolicy() == taskDef.getTimeoutPolicy() && getRetryLogic() == taskDef.getRetryLogic() && Objects.equals(getConcurrentExecLimit(), taskDef.getConcurrentExecLimit()) && Objects.equals(getRateLimitPerFrequency(), taskDef.getRateLimitPerFrequency()) && Objects.equals(getInputTemplate(), taskDef.getInputTemplate()) && Objects.equals(getIsolationGroupId(), taskDef.getIsolationGroupId()) && Objects.equals(getExecutionNameSpace(), taskDef.getExecutionNameSpace()) && Objects.equals(getOwnerEmail(), taskDef.getOwnerEmail()) && Objects.equals(getBaseType(), taskDef.getBaseType()) && Objects.equals(getInputSchema(), taskDef.getInputSchema()) && Objects.equals(getOutputSchema(), taskDef.getOutputSchema());
    }

    public int hashCode() {
        return Objects.hash(getName(), getDescription(), getRetryCount(), getTimeoutSeconds(), getInputKeys(), getOutputKeys(), getTimeoutPolicy(), getRetryLogic(), getRetryDelaySeconds(), getBackoffScaleFactor(), getResponseTimeoutSeconds(), getConcurrentExecLimit(), getRateLimitPerFrequency(), getInputTemplate(), getIsolationGroupId(), getExecutionNameSpace(), getOwnerEmail(), getBaseType(), getInputSchema(), getOutputSchema());
    }
}<|MERGE_RESOLUTION|>--- conflicted
+++ resolved
@@ -24,10 +24,7 @@
 import lombok.*;
 
 @Data
-<<<<<<< HEAD
-=======
 @Builder
->>>>>>> 638c1050
 @NoArgsConstructor
 @AllArgsConstructor
 public class TaskDef extends Auditable {
