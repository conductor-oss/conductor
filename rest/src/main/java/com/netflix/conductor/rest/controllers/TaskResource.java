--- conflicted
+++ resolved
@@ -78,18 +78,9 @@
             @RequestParam(value = "domain", required = false) String domain,
             @RequestParam(value = "count", defaultValue = "1") int count,
             @RequestParam(value = "timeout", defaultValue = "100") int timeout) {
-<<<<<<< HEAD
-        // for backwards compatibility with 2.x client which expects a 204 when no Task is found
-        return Optional.ofNullable(
-                        taskService.batchPoll(taskType, workerId, domain, count, timeout))
-                .filter(tasks -> !tasks.isEmpty())
-                .map(ResponseEntity::ok)
-                .orElse(ResponseEntity.noContent().build());
-=======
         List<Task> tasks = taskService.batchPoll(taskType, workerId, domain, count, timeout);
         // Return empty list instead of 204 to avoid NPE in client libraries
         return ResponseEntity.ok(tasks != null ? tasks : List.of());
->>>>>>> 8a161f67
     }
 
     @PostMapping(produces = TEXT_PLAIN_VALUE)
