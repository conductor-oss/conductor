--- conflicted
+++ resolved
@@ -1174,16 +1174,13 @@
             to.setRateLimited( from.isRateLimited() );
         }
         to.addAllDefaultExclusiveJoinTask( from.getDefaultExclusiveJoinTask() );
-<<<<<<< HEAD
         if (from.getLoopCondition() != null) {
             to.setLoopCondition( from.getLoopCondition() );
         }
         to.addAllLoopOver( from.getLoopOver() );
-=======
         if (from.isAsyncComplete() != null) {
             to.setAsyncComplete( from.isAsyncComplete() );
         }
->>>>>>> ad96b2a1
         return to.build();
     }
 
@@ -1223,12 +1220,9 @@
         }
         to.setRateLimited( from.getRateLimited() );
         to.setDefaultExclusiveJoinTask( from.getDefaultExclusiveJoinTaskList().stream().collect(Collectors.toCollection(ArrayList::new)) );
-<<<<<<< HEAD
         to.setLoopCondition( from.getLoopCondition() );
         to.setLoopOver( from.getLoopOverList().stream().collect(Collectors.toCollection(ArrayList::new)) );
-=======
         to.setAsyncComplete( from.getAsyncComplete() );
->>>>>>> ad96b2a1
         return to;
     }
 
