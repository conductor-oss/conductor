--- conflicted
+++ resolved
@@ -7,13 +7,8 @@
     implementation project(':conductor-annotations')
     api 'com.google.guava:guava:31.1-jre'
     api 'com.squareup:javapoet:1.13.0'
-<<<<<<< HEAD
-    api 'com.github.jknack:handlebars:4.3.1'
+    api 'com.github.jknack:handlebars:4.5.0'
     api "com.google.protobuf:protobuf-java:${revProtoBuf}"
-=======
-    api 'com.github.jknack:handlebars:4.5.0'
-    api 'com.google.protobuf:protobuf-java:3.21.12'
->>>>>>> 9e22ebb4
     api 'jakarta.annotation:jakarta.annotation-api:2.1.1'
     api gradleApi()
 
