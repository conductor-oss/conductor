/*
 * Copyright 2021 Netflix, Inc.
 * <p>
 * Licensed under the Apache License, Version 2.0 (the "License"); you may not use this file except in compliance with
 * the License. You may obtain a copy of the License at
 * <p>
 * http://www.apache.org/licenses/LICENSE-2.0
 * <p>
 * Unless required by applicable law or agreed to in writing, software distributed under the License is distributed on
 * an "AS IS" BASIS, WITHOUT WARRANTIES OR CONDITIONS OF ANY KIND, either express or implied. See the License for the
 * specific language governing permissions and limitations under the License.
 */
package com.netflix.conductor.service;

import java.util.HashMap;
import java.util.List;
import java.util.Map;
import java.util.Optional;

import org.springframework.boot.info.BuildProperties;
import org.springframework.stereotype.Service;

import com.netflix.conductor.annotations.Audit;
import com.netflix.conductor.annotations.Trace;
import com.netflix.conductor.common.metadata.tasks.Task;
import com.netflix.conductor.core.config.ConductorProperties;
import com.netflix.conductor.core.events.EventQueueManager;
import com.netflix.conductor.core.execution.WorkflowExecutor;
import com.netflix.conductor.core.reconciliation.WorkflowRepairService;
import com.netflix.conductor.dao.QueueDAO;
<<<<<<< HEAD
import org.springframework.boot.info.BuildProperties;

import java.util.Collections;
import java.util.HashMap;
import java.util.List;
import java.util.Map;
import java.util.Optional;
import org.springframework.stereotype.Service;
=======
>>>>>>> c0513c0d

@Audit
@Trace
@SuppressWarnings("SpringJavaInjectionPointsAutowiringInspection")
@Service
public class AdminServiceImpl implements AdminService {

    private final ConductorProperties properties;
    private final ExecutionService executionService;
    private final QueueDAO queueDAO;
    private final WorkflowRepairService workflowRepairService;
    private final EventQueueManager eventQueueManager;
    private final BuildProperties buildProperties;

<<<<<<< HEAD

    public AdminServiceImpl(ConductorProperties properties, ExecutionService executionService, QueueDAO queueDAO,
        Optional<WorkflowRepairService> workflowRepairService, Optional<EventQueueManager> eventQueueManager,
        Optional<BuildProperties> buildProperties) {
=======
    public AdminServiceImpl(
            ConductorProperties properties,
            ExecutionService executionService,
            QueueDAO queueDAO,
            Optional<WorkflowRepairService> workflowRepairService,
            Optional<EventQueueManager> eventQueueManager,
            BuildProperties buildProperties) {
>>>>>>> c0513c0d
        this.properties = properties;
        this.executionService = executionService;
        this.queueDAO = queueDAO;
        this.workflowRepairService = workflowRepairService.orElse(null);
        this.eventQueueManager = eventQueueManager.orElse(null);
        this.buildProperties = buildProperties.orElse(null);
    }

    /**
     * Get all the configuration parameters.
     *
     * @return all the configuration parameters.
     */
    public Map<String, Object> getAllConfig() {
        Map<String, Object> configs = properties.getAll();
        configs.putAll(getBuildProperties());
        return configs;
    }

    /**
     * Get all build properties
     *
     * @return all the build properties.
     */
<<<<<<< HEAD
    private Map<String, Object> getBuildProperties(){
        if(buildProperties == null) return Collections.emptyMap();

=======
    private Map<String, Object> getBuildProperties() {
>>>>>>> c0513c0d
        Map<String, Object> buildProps = new HashMap<>();
        buildProps.put("version", buildProperties.getVersion());
        buildProps.put("buildDate", buildProperties.getTime());
        return buildProps;
    }

    /**
     * Get the list of pending tasks for a given task type.
     *
     * @param taskType Name of the task
     * @param start Start index of pagination
     * @param count Number of entries
     * @return list of pending {@link Task}
     */
    public List<Task> getListOfPendingTask(String taskType, Integer start, Integer count) {
        List<Task> tasks = executionService.getPendingTasksForTaskType(taskType);
        int total = start + count;
        total = Math.min(tasks.size(), total);
        if (start > tasks.size()) {
            start = tasks.size();
        }
        return tasks.subList(start, total);
    }

    @Override
    public boolean verifyAndRepairWorkflowConsistency(String workflowId) {
        if (workflowRepairService == null) {
            throw new IllegalStateException(
                    WorkflowRepairService.class.getSimpleName() + " is disabled.");
        }
        return workflowRepairService.verifyAndRepairWorkflow(workflowId, true);
    }

    /**
     * Queue up the workflow for sweep.
     *
     * @param workflowId Id of the workflow
     * @return the id of the workflow instance that can be use for tracking.
     */
    public String requeueSweep(String workflowId) {
        boolean pushed =
                queueDAO.pushIfNotExists(
                        WorkflowExecutor.DECIDER_QUEUE,
                        workflowId,
                        properties.getWorkflowOffsetTimeout().getSeconds());
        return pushed + "." + workflowId;
    }

    /**
     * Get registered queues.
     *
     * @param verbose `true|false` for verbose logs
     * @return map of event queues
     */
    public Map<String, ?> getEventQueues(boolean verbose) {
        if (eventQueueManager == null) {
            throw new IllegalStateException("Event processing is DISABLED");
        }
        return (verbose ? eventQueueManager.getQueueSizes() : eventQueueManager.getQueues());
    }
}<|MERGE_RESOLUTION|>--- conflicted
+++ resolved
@@ -12,6 +12,7 @@
  */
 package com.netflix.conductor.service;
 
+import java.util.Collections;
 import java.util.HashMap;
 import java.util.List;
 import java.util.Map;
@@ -28,17 +29,6 @@
 import com.netflix.conductor.core.execution.WorkflowExecutor;
 import com.netflix.conductor.core.reconciliation.WorkflowRepairService;
 import com.netflix.conductor.dao.QueueDAO;
-<<<<<<< HEAD
-import org.springframework.boot.info.BuildProperties;
-
-import java.util.Collections;
-import java.util.HashMap;
-import java.util.List;
-import java.util.Map;
-import java.util.Optional;
-import org.springframework.stereotype.Service;
-=======
->>>>>>> c0513c0d
 
 @Audit
 @Trace
@@ -53,20 +43,13 @@
     private final EventQueueManager eventQueueManager;
     private final BuildProperties buildProperties;
 
-<<<<<<< HEAD
-
-    public AdminServiceImpl(ConductorProperties properties, ExecutionService executionService, QueueDAO queueDAO,
-        Optional<WorkflowRepairService> workflowRepairService, Optional<EventQueueManager> eventQueueManager,
-        Optional<BuildProperties> buildProperties) {
-=======
     public AdminServiceImpl(
             ConductorProperties properties,
             ExecutionService executionService,
             QueueDAO queueDAO,
             Optional<WorkflowRepairService> workflowRepairService,
             Optional<EventQueueManager> eventQueueManager,
-            BuildProperties buildProperties) {
->>>>>>> c0513c0d
+            Optional<BuildProperties> buildProperties) {
         this.properties = properties;
         this.executionService = executionService;
         this.queueDAO = queueDAO;
@@ -91,13 +74,8 @@
      *
      * @return all the build properties.
      */
-<<<<<<< HEAD
-    private Map<String, Object> getBuildProperties(){
-        if(buildProperties == null) return Collections.emptyMap();
-
-=======
     private Map<String, Object> getBuildProperties() {
->>>>>>> c0513c0d
+        if (buildProperties == null) return Collections.emptyMap();
         Map<String, Object> buildProps = new HashMap<>();
         buildProps.put("version", buildProperties.getVersion());
         buildProps.put("buildDate", buildProperties.getTime());
