/*
 * Copyright 2018 Netflix, Inc.
 * <p>
 * Licensed under the Apache License, Version 2.0 (the "License");
 * you may not use this file except in compliance with the License.
 * You may obtain a copy of the License at
 * <p>
 * http://www.apache.org/licenses/LICENSE-2.0
 * <p>
 * Unless required by applicable law or agreed to in writing, software
 * distributed under the License is distributed on an "AS IS" BASIS,
 * WITHOUT WARRANTIES OR CONDITIONS OF ANY KIND, either express or implied.
 * See the License for the specific language governing permissions and
 * limitations under the License.
 */
package com.netflix.conductor.service;

import com.netflix.conductor.common.metadata.workflow.RerunWorkflowRequest;
import com.netflix.conductor.common.metadata.workflow.SkipTaskRequest;
import com.netflix.conductor.common.metadata.workflow.StartWorkflowRequest;
import com.netflix.conductor.common.run.ExternalStorageLocation;
import com.netflix.conductor.common.run.SearchResult;
import com.netflix.conductor.common.run.Workflow;
import com.netflix.conductor.common.run.WorkflowSummary;

import java.util.List;
import java.util.Map;
import java.util.Optional;

<<<<<<< HEAD
public interface WorkflowService {
=======
@Singleton
@Trace
public class WorkflowService {

    private final WorkflowExecutor workflowExecutor;

    private final ExecutionService executionService;

    private final MetadataService metadataService;

    private int maxSearchSize;

    @Inject
    public WorkflowService(WorkflowExecutor workflowExecutor, ExecutionService executionService,
                           MetadataService metadataService, Configuration config) {
        this.workflowExecutor = workflowExecutor;
        this.executionService = executionService;
        this.metadataService = metadataService;
        this.maxSearchSize = config.getIntProperty("workflow.max.search.size", 5000);
    }
>>>>>>> e99fdc08

    /**
     * Start a new workflow with StartWorkflowRequest, which allows task to be executed in a domain.
     *
     * @param startWorkflowRequest StartWorkflow request for the workflow you want to start.
     * @return the id of the workflow instance that can be use for tracking.
     */
<<<<<<< HEAD
    String startWorkflow(StartWorkflowRequest startWorkflowRequest);
=======
    public String startWorkflow(StartWorkflowRequest startWorkflowRequest) {
        ServiceUtils.checkNotNull(startWorkflowRequest, "StartWorkflowRequest cannot be null");
        return startWorkflow(startWorkflowRequest.getName(), startWorkflowRequest.getVersion(), startWorkflowRequest.getCorrelationId(), startWorkflowRequest.getInput(),
                startWorkflowRequest.getExternalInputPayloadStoragePath(), startWorkflowRequest.getTaskToDomain(), startWorkflowRequest.getWorkflowDef());
    }

    /**
     * Start a new workflow with StartWorkflowRequest, which allows task to be executed in a domain.
     * @param name          Name of the workflow you want to start.
     * @param version       Version of the workflow you want to start.
     * @param correlationId CorrelationID of the workflow you want to start.
     * @param input         Input to the workflow you want to start.
     * @param externalInputPayloadStoragePath
     * @param taskToDomain
     * @param workflowDef - workflow definition
     * @return the id of the workflow instance that can be use for tracking.
     */
    public String startWorkflow(String name, Integer version, String correlationId,  Map<String, Object> input,
                                String externalInputPayloadStoragePath, Map<String, String> taskToDomain, WorkflowDef workflowDef) {

        ServiceUtils.checkNotNullOrEmpty(name, "Workflow name cannot be null or empty");

        if (workflowDef == null) {
            workflowDef = metadataService.getWorkflowDef(name, version);
            if (workflowDef == null) {
                throw new ApplicationException(ApplicationException.Code.NOT_FOUND,
                        String.format("No such workflow found by name: %s, version: %d", name,
                                version));
            }

            return workflowExecutor.startWorkflow(
                    name,
                    version,
                    correlationId,
                    input,
                    externalInputPayloadStoragePath,
                    null,
                    taskToDomain
            );
        } else {
            return workflowExecutor.startWorkflow(
                    workflowDef,
                    input,
                    externalInputPayloadStoragePath,
                    correlationId,
                    null,
                    taskToDomain
            );
        }
    }
>>>>>>> e99fdc08

    /**
     * Start a new workflow.  Returns the ID of the workflow instance that can be later used for tracking.
     *
     * @param name          Name of the workflow you want to start.
     * @param version       Version of the workflow you want to start.
     * @param correlationId CorrelationID of the workflow you want to start.
     * @param input         Input to the workflow you want to start.
     * @return the id of the workflow instance that can be use for tracking.
     */
    String startWorkflow(String name, Integer version,
                                String correlationId, Map<String, Object> input);

    /**
     * Lists workflows for the given correlation id.
     *
     * @param name Name of the workflow.
     * @param correlationId CorrelationID of the workflow you want to start.
     * @param includeClosed IncludeClosed workflow which are not running.
     * @param includeTasks  Includes tasks associated with workflows.
     * @return a list of {@link Workflow}
     */
    List<Workflow> getWorkflows(String name, String correlationId,
                                       boolean includeClosed, boolean includeTasks);
    /**
     * Lists workflows for the given correlation id.
     * @param name Name of the workflow.
     * @param includeClosed CorrelationID of the workflow you want to start.
     * @param includeTasks  IncludeClosed workflow which are not running.
     * @param correlationIds Includes tasks associated with workflows.
     * @return a {@link Map} of {@link String} as key and a list of {@link Workflow} as value
     */
    Map<String, List<Workflow>> getWorkflows(String name, boolean includeClosed,
                                                    boolean includeTasks, List<String> correlationIds);

    /**
     * Gets the workflow by workflow Id.
     * @param workflowId Id of the workflow.
     * @param includeTasks Includes tasks associated with workflow.
     * @return an instance of {@link Workflow}
     */
    Workflow getExecutionStatus(String workflowId, boolean includeTasks);

    /**
     * Removes the workflow from the system.
     * @param workflowId WorkflowID of the workflow you want to remove from system.
     * @param archiveWorkflow Archives the workflow.
     */
    void deleteWorkflow(String workflowId, boolean archiveWorkflow);

    /**
     * Retrieves all the running workflows.
     * @param workflowName Name of the workflow.
     * @param version Version of the workflow.
     * @param startTime Starttime of the workflow.
     * @param endTime EndTime of the workflow
     * @return a list of workflow Ids.
     */
<<<<<<< HEAD
    List<String> getRunningWorkflows(String workflowName, Integer version,
                                            Long startTime, Long endTime);
=======
    public List<String> getRunningWorkflows(String workflowName, Integer version,
                                            Long startTime, Long endTime) {
        ServiceUtils.checkNotNullOrEmpty(workflowName,"Workflow name cannot be null or empty.");
        if (Optional.ofNullable(startTime).orElse(0l) != 0 && Optional.ofNullable(endTime).orElse(0l) != 0) {
            return workflowExecutor.getWorkflows(workflowName, version, startTime, endTime);
        } else {
            return workflowExecutor.getRunningWorkflowIds(workflowName);
        }
    }
>>>>>>> e99fdc08

    /**
     * Starts the decision task for a workflow.
     * @param workflowId WorkflowId of the workflow.
     */
    void decideWorkflow(String workflowId);

    /**
     * Pauses the workflow given a worklfowId.
     * @param workflowId WorkflowId of the workflow.
     */
    void pauseWorkflow(String workflowId);

    /**
     * Resumes the workflow.
     * @param workflowId WorkflowId of the workflow.
     */
    void resumeWorkflow(String workflowId);

    /**
     * Skips a given task from a current running workflow.
     * @param workflowId WorkflowId of the workflow.
     * @param taskReferenceName The task reference name.
     * @param skipTaskRequest {@link SkipTaskRequest} for task you want to skip.
     */
    void skipTaskFromWorkflow(String workflowId, String taskReferenceName,
                                     SkipTaskRequest skipTaskRequest);

    /**
     * Reruns the workflow from a specific task.
     * @param workflowId WorkflowId of the workflow you want to rerun.
     * @param request (@link RerunWorkflowRequest) for the workflow.
     * @return WorkflowId of the rerun workflow.
     */
    String rerunWorkflow(String workflowId, RerunWorkflowRequest request);

    /**
     * Restarts a completed workflow.
     *
     * @param workflowId           WorkflowId of the workflow.
     * @param useLatestDefinitions if true, use the latest workflow and task definitions upon restart
     */
    void restartWorkflow(String workflowId, boolean useLatestDefinitions);

    /**
     * Retries the last failed task.
     * @param workflowId WorkflowId of the workflow.
     */
    void retryWorkflow(String workflowId);

    /**
     * Resets callback times of all in_progress tasks to 0.
     * @param workflowId WorkflowId of the workflow.
     */
    void resetWorkflow(String workflowId);

    /**
     * Terminate workflow execution.
     * @param workflowId WorkflowId of the workflow.
     * @param reason Reason for terminating the workflow.
     */
    void terminateWorkflow(String workflowId, String reason);
    /**
     * Search for workflows based on payload and given parameters. Use sort options as sort ASCor DESC
     * e.g. sort=name or sort=workflowId:DESC. If order is not specified, defaults to ASC.
     * @param start Start index of pagination
     * @param size  Number of entries
     * @param sort Sorting type ASC|DESC
     * @param freeText Text you want to search
     * @param query Query you want to search
     * @return instance of {@link SearchResult}
     */
<<<<<<< HEAD
    SearchResult<WorkflowSummary> searchWorkflows(int start, int size, String sort, String freeText, String query);
=======
    public SearchResult<WorkflowSummary> searchWorkflows(int start, int size, String sort, String freeText, String query) {
        ServiceUtils.checkArgument(size <= maxSearchSize, String.format("Cannot return more than %d workflows." +
                " Please use pagination.", maxSearchSize));
        return executionService.search(query, freeText, start, size, ServiceUtils.convertStringToList(sort));
    }
>>>>>>> e99fdc08

    /**
     * Search for workflows based on payload and given parameters. Use sort options as sort ASCor DESC
     * e.g. sort=name or sort=workflowId:DESC. If order is not specified, defaults to ASC.
     * @param start Start index of pagination
     * @param size  Number of entries
     * @param sort list of sorting options, separated by "|" delimiter
     * @param freeText Text you want to search
     * @param query Query you want to search
     * @return instance of {@link SearchResult}
     */
    public SearchResult<WorkflowSummary> searchWorkflows(int start, int size, List<String> sort, String freeText, String query) {
        ServiceUtils.checkArgument(size <= maxSearchSize, String.format("Cannot return more than %d workflows." +
                " Please use pagination.", maxSearchSize));
        return executionService.search(query, freeText, start, size, sort);
    }

    /**
     * Search for workflows based on task parameters. Use sort options as sort ASC or DESC e.g.
     * sort=name or sort=workflowId:DESC. If order is not specified, defaults to ASC.
     * @param start Start index of pagination
     * @param size  Number of entries
     * @param sort Sorting type ASC|DESC
     * @param freeText Text you want to search
     * @param query Query you want to search
     * @return instance of {@link SearchResult}
     */
    SearchResult<WorkflowSummary> searchWorkflowsByTasks(int start, int size, String sort, String freeText, String query);

    /**
     * Search for workflows based on task parameters. Use sort options as sort ASC or DESC e.g.
     * sort=name or sort=workflowId:DESC. If order is not specified, defaults to ASC.
     * @param start Start index of pagination
     * @param size  Number of entries
     * @param sort list of sorting options, separated by "|" delimiter
     * @param freeText Text you want to search
     * @param query Query you want to search
     * @return instance of {@link SearchResult}
     */
    public SearchResult<WorkflowSummary> searchWorkflowsByTasks(int start, int size, List<String> sort, String freeText, String query) {
        return executionService.searchWorkflowByTasks(query, freeText, start, size, sort);
    }

    /**
     * Get the external storage location where the workflow input payload is stored/to be stored
     *
     * @param path the path for which the external storage location is to be populated
     * @return {@link ExternalStorageLocation} containing the uri and the path to the payload is stored in external storage
     */
    ExternalStorageLocation getExternalStorageLocation(String path);
}<|MERGE_RESOLUTION|>--- conflicted
+++ resolved
@@ -18,6 +18,7 @@
 import com.netflix.conductor.common.metadata.workflow.RerunWorkflowRequest;
 import com.netflix.conductor.common.metadata.workflow.SkipTaskRequest;
 import com.netflix.conductor.common.metadata.workflow.StartWorkflowRequest;
+import com.netflix.conductor.common.metadata.workflow.WorkflowDef;
 import com.netflix.conductor.common.run.ExternalStorageLocation;
 import com.netflix.conductor.common.run.SearchResult;
 import com.netflix.conductor.common.run.Workflow;
@@ -25,32 +26,8 @@
 
 import java.util.List;
 import java.util.Map;
-import java.util.Optional;
-
-<<<<<<< HEAD
+
 public interface WorkflowService {
-=======
-@Singleton
-@Trace
-public class WorkflowService {
-
-    private final WorkflowExecutor workflowExecutor;
-
-    private final ExecutionService executionService;
-
-    private final MetadataService metadataService;
-
-    private int maxSearchSize;
-
-    @Inject
-    public WorkflowService(WorkflowExecutor workflowExecutor, ExecutionService executionService,
-                           MetadataService metadataService, Configuration config) {
-        this.workflowExecutor = workflowExecutor;
-        this.executionService = executionService;
-        this.metadataService = metadataService;
-        this.maxSearchSize = config.getIntProperty("workflow.max.search.size", 5000);
-    }
->>>>>>> e99fdc08
 
     /**
      * Start a new workflow with StartWorkflowRequest, which allows task to be executed in a domain.
@@ -58,14 +35,7 @@
      * @param startWorkflowRequest StartWorkflow request for the workflow you want to start.
      * @return the id of the workflow instance that can be use for tracking.
      */
-<<<<<<< HEAD
     String startWorkflow(StartWorkflowRequest startWorkflowRequest);
-=======
-    public String startWorkflow(StartWorkflowRequest startWorkflowRequest) {
-        ServiceUtils.checkNotNull(startWorkflowRequest, "StartWorkflowRequest cannot be null");
-        return startWorkflow(startWorkflowRequest.getName(), startWorkflowRequest.getVersion(), startWorkflowRequest.getCorrelationId(), startWorkflowRequest.getInput(),
-                startWorkflowRequest.getExternalInputPayloadStoragePath(), startWorkflowRequest.getTaskToDomain(), startWorkflowRequest.getWorkflowDef());
-    }
 
     /**
      * Start a new workflow with StartWorkflowRequest, which allows task to be executed in a domain.
@@ -78,41 +48,8 @@
      * @param workflowDef - workflow definition
      * @return the id of the workflow instance that can be use for tracking.
      */
-    public String startWorkflow(String name, Integer version, String correlationId,  Map<String, Object> input,
-                                String externalInputPayloadStoragePath, Map<String, String> taskToDomain, WorkflowDef workflowDef) {
-
-        ServiceUtils.checkNotNullOrEmpty(name, "Workflow name cannot be null or empty");
-
-        if (workflowDef == null) {
-            workflowDef = metadataService.getWorkflowDef(name, version);
-            if (workflowDef == null) {
-                throw new ApplicationException(ApplicationException.Code.NOT_FOUND,
-                        String.format("No such workflow found by name: %s, version: %d", name,
-                                version));
-            }
-
-            return workflowExecutor.startWorkflow(
-                    name,
-                    version,
-                    correlationId,
-                    input,
-                    externalInputPayloadStoragePath,
-                    null,
-                    taskToDomain
-            );
-        } else {
-            return workflowExecutor.startWorkflow(
-                    workflowDef,
-                    input,
-                    externalInputPayloadStoragePath,
-                    correlationId,
-                    null,
-                    taskToDomain
-            );
-        }
-    }
->>>>>>> e99fdc08
-
+    String startWorkflow(String name, Integer version, String correlationId,  Map<String, Object> input,
+                                String externalInputPayloadStoragePath, Map<String, String> taskToDomain, WorkflowDef workflowDef);
     /**
      * Start a new workflow.  Returns the ID of the workflow instance that can be later used for tracking.
      *
@@ -170,20 +107,8 @@
      * @param endTime EndTime of the workflow
      * @return a list of workflow Ids.
      */
-<<<<<<< HEAD
     List<String> getRunningWorkflows(String workflowName, Integer version,
                                             Long startTime, Long endTime);
-=======
-    public List<String> getRunningWorkflows(String workflowName, Integer version,
-                                            Long startTime, Long endTime) {
-        ServiceUtils.checkNotNullOrEmpty(workflowName,"Workflow name cannot be null or empty.");
-        if (Optional.ofNullable(startTime).orElse(0l) != 0 && Optional.ofNullable(endTime).orElse(0l) != 0) {
-            return workflowExecutor.getWorkflows(workflowName, version, startTime, endTime);
-        } else {
-            return workflowExecutor.getRunningWorkflowIds(workflowName);
-        }
-    }
->>>>>>> e99fdc08
 
     /**
      * Starts the decision task for a workflow.
@@ -256,15 +181,7 @@
      * @param query Query you want to search
      * @return instance of {@link SearchResult}
      */
-<<<<<<< HEAD
     SearchResult<WorkflowSummary> searchWorkflows(int start, int size, String sort, String freeText, String query);
-=======
-    public SearchResult<WorkflowSummary> searchWorkflows(int start, int size, String sort, String freeText, String query) {
-        ServiceUtils.checkArgument(size <= maxSearchSize, String.format("Cannot return more than %d workflows." +
-                " Please use pagination.", maxSearchSize));
-        return executionService.search(query, freeText, start, size, ServiceUtils.convertStringToList(sort));
-    }
->>>>>>> e99fdc08
 
     /**
      * Search for workflows based on payload and given parameters. Use sort options as sort ASCor DESC
@@ -276,11 +193,7 @@
      * @param query Query you want to search
      * @return instance of {@link SearchResult}
      */
-    public SearchResult<WorkflowSummary> searchWorkflows(int start, int size, List<String> sort, String freeText, String query) {
-        ServiceUtils.checkArgument(size <= maxSearchSize, String.format("Cannot return more than %d workflows." +
-                " Please use pagination.", maxSearchSize));
-        return executionService.search(query, freeText, start, size, sort);
-    }
+    SearchResult<WorkflowSummary> searchWorkflows(int start, int size, List<String> sort, String freeText, String query);
 
     /**
      * Search for workflows based on task parameters. Use sort options as sort ASC or DESC e.g.
@@ -304,9 +217,7 @@
      * @param query Query you want to search
      * @return instance of {@link SearchResult}
      */
-    public SearchResult<WorkflowSummary> searchWorkflowsByTasks(int start, int size, List<String> sort, String freeText, String query) {
-        return executionService.searchWorkflowByTasks(query, freeText, start, size, sort);
-    }
+    SearchResult<WorkflowSummary> searchWorkflowsByTasks(int start, int size, List<String> sort, String freeText, String query);
 
     /**
      * Get the external storage location where the workflow input payload is stored/to be stored
