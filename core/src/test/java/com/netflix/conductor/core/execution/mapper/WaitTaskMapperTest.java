--- conflicted
+++ resolved
@@ -49,9 +49,5 @@
         //Then
         assertEquals(1, mappedTasks.size());
         assertEquals(Wait.NAME, mappedTasks.get(0).getTaskType());
-<<<<<<< HEAD
-
-=======
->>>>>>> 8281b452
     }
 }