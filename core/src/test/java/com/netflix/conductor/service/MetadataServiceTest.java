--- conflicted
+++ resolved
@@ -32,12 +32,8 @@
 
 public class MetadataServiceTest{
 
-<<<<<<< HEAD
-    private MetadataService metadataService;
-
-=======
     private MetadataServiceImpl metadataService;
->>>>>>> f0e6d74e
+
     private MetadataDAO metadataDAO;
 
     private EventQueues eventQueues;
@@ -46,7 +42,7 @@
     public void before() {
         metadataDAO = Mockito.mock(MetadataDAO.class);
         eventQueues = Mockito.mock(EventQueues.class);
-<<<<<<< HEAD
+
         Injector injector =
                 Guice.createInjector(
                         new AbstractModule() {
@@ -61,10 +57,7 @@
                                         Matchers.any(), Matchers.annotatedWith(Service.class), new ServiceInterceptor(getProvider(Validator.class)));
                             }
                         });
-        metadataService = injector.getInstance(MetadataService.class);
-=======
-        metadataService = new MetadataServiceImpl(metadataDAO, eventQueues);
->>>>>>> f0e6d74e
+        metadataService = injector.getInstance(MetadataServiceImpl.class);
     }
 
     @Test
@@ -142,7 +135,6 @@
         when(metadataDAO.getTaskDef(any())).thenReturn(null);
         metadataService.updateTaskDef(taskDef);
     }
-
 
     @Test
     public void testRegisterTaskDef() {
