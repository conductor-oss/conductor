--- conflicted
+++ resolved
@@ -1,30 +1,217 @@
 {
     "annotationProcessor": {
         "org.springframework.boot:spring-boot-configuration-processor": {
-            "locked": "2.6.6"
+            "locked": "2.3.12.RELEASE"
         }
     },
     "compileClasspath": {
+        "com.carrotsearch:hppc": {
+            "locked": "0.7.1",
+            "transitive": [
+                "org.elasticsearch:elasticsearch"
+            ]
+        },
+        "com.fasterxml.jackson.core:jackson-annotations": {
+            "locked": "2.11.4",
+            "transitive": [
+                "com.fasterxml.jackson.core:jackson-databind"
+            ]
+        },
+        "com.fasterxml.jackson.core:jackson-core": {
+            "locked": "2.11.4",
+            "transitive": [
+                "org.elasticsearch:elasticsearch-x-content"
+            ]
+        },
+        "com.fasterxml.jackson.core:jackson-databind": {
+            "locked": "2.11.4",
+            "transitive": [
+                "com.fasterxml.jackson.dataformat:jackson-dataformat-cbor",
+                "com.fasterxml.jackson.dataformat:jackson-dataformat-smile",
+                "com.fasterxml.jackson.dataformat:jackson-dataformat-yaml"
+            ]
+        },
+        "com.fasterxml.jackson.dataformat:jackson-dataformat-cbor": {
+            "locked": "2.11.4",
+            "transitive": [
+                "org.elasticsearch:elasticsearch-x-content"
+            ]
+        },
+        "com.fasterxml.jackson.dataformat:jackson-dataformat-smile": {
+            "locked": "2.11.4",
+            "transitive": [
+                "org.elasticsearch:elasticsearch-x-content"
+            ]
+        },
+        "com.fasterxml.jackson.dataformat:jackson-dataformat-yaml": {
+            "locked": "2.11.4",
+            "transitive": [
+                "org.elasticsearch:elasticsearch-x-content"
+            ]
+        },
+        "com.github.spullara.mustache.java:compiler": {
+            "locked": "0.9.3",
+            "transitive": [
+                "org.elasticsearch.plugin:lang-mustache-client"
+            ]
+        },
+        "com.google.code.findbugs:jsr305": {
+            "locked": "3.0.2",
+            "transitive": [
+                "com.google.guava:guava"
+            ]
+        },
+        "com.google.errorprone:error_prone_annotations": {
+            "locked": "2.3.4",
+            "transitive": [
+                "com.google.guava:guava"
+            ]
+        },
+        "com.google.guava:failureaccess": {
+            "locked": "1.0.1",
+            "transitive": [
+                "com.google.guava:guava"
+            ]
+        },
         "com.google.guava:guava": {
             "locked": "30.0-jre"
         },
+        "com.google.guava:listenablefuture": {
+            "locked": "9999.0-empty-to-avoid-conflict-with-guava",
+            "transitive": [
+                "com.google.guava:guava"
+            ]
+        },
+        "com.google.j2objc:j2objc-annotations": {
+            "locked": "1.3",
+            "transitive": [
+                "com.google.guava:guava"
+            ]
+        },
         "com.netflix.conductor:conductor-common": {
             "project": true
         },
         "com.netflix.conductor:conductor-core": {
             "project": true
         },
+        "com.tdunning:t-digest": {
+            "locked": "3.2",
+            "transitive": [
+                "org.elasticsearch:elasticsearch"
+            ]
+        },
+        "commons-codec:commons-codec": {
+            "locked": "1.14",
+            "transitive": [
+                "org.elasticsearch.client:elasticsearch-rest-client"
+            ]
+        },
         "commons-io:commons-io": {
             "locked": "2.7"
         },
+        "io.netty:netty-buffer": {
+            "locked": "4.1.65.Final",
+            "transitive": [
+                "org.elasticsearch.plugin:transport-netty4-client"
+            ]
+        },
+        "io.netty:netty-codec": {
+            "locked": "4.1.65.Final",
+            "transitive": [
+                "org.elasticsearch.plugin:transport-netty4-client"
+            ]
+        },
+        "io.netty:netty-codec-http": {
+            "locked": "4.1.65.Final",
+            "transitive": [
+                "org.elasticsearch.plugin:transport-netty4-client"
+            ]
+        },
+        "io.netty:netty-common": {
+            "locked": "4.1.65.Final",
+            "transitive": [
+                "org.elasticsearch.plugin:transport-netty4-client"
+            ]
+        },
+        "io.netty:netty-handler": {
+            "locked": "4.1.65.Final",
+            "transitive": [
+                "io.netty:netty-codec-http",
+                "org.elasticsearch.plugin:transport-netty4-client"
+            ]
+        },
+        "io.netty:netty-resolver": {
+            "locked": "4.1.65.Final",
+            "transitive": [
+                "org.elasticsearch.plugin:transport-netty4-client"
+            ]
+        },
+        "io.netty:netty-transport": {
+            "locked": "4.1.65.Final",
+            "transitive": [
+                "org.elasticsearch.plugin:transport-netty4-client"
+            ]
+        },
+        "jakarta.annotation:jakarta.annotation-api": {
+            "locked": "1.3.5",
+            "transitive": [
+                "org.springframework.boot:spring-boot-starter"
+            ]
+        },
+        "joda-time:joda-time": {
+            "locked": "2.10.1",
+            "transitive": [
+                "org.elasticsearch:elasticsearch"
+            ]
+        },
+        "net.sf.jopt-simple:jopt-simple": {
+            "locked": "5.0.2",
+            "transitive": [
+                "org.elasticsearch:elasticsearch-cli"
+            ]
+        },
         "org.apache.commons:commons-lang3": {
-            "locked": "3.12.0"
+            "locked": "3.10"
+        },
+        "org.apache.httpcomponents:httpasyncclient": {
+            "locked": "4.1.4",
+            "transitive": [
+                "org.elasticsearch.client:elasticsearch-rest-client"
+            ]
+        },
+        "org.apache.httpcomponents:httpclient": {
+            "locked": "4.5.13",
+            "transitive": [
+                "org.elasticsearch.client:elasticsearch-rest-client"
+            ]
+        },
+        "org.apache.httpcomponents:httpcore": {
+            "locked": "4.4.14",
+            "transitive": [
+                "org.elasticsearch.client:elasticsearch-rest-client"
+            ]
+        },
+        "org.apache.httpcomponents:httpcore-nio": {
+            "locked": "4.4.14",
+            "transitive": [
+                "org.elasticsearch.client:elasticsearch-rest-client"
+            ]
         },
         "org.apache.logging.log4j:log4j-api": {
-            "locked": "2.17.1"
+            "locked": "2.17.1",
+            "transitive": [
+                "org.apache.logging.log4j:log4j-core",
+                "org.apache.logging.log4j:log4j-jul",
+                "org.apache.logging.log4j:log4j-slf4j-impl",
+                "org.apache.logging.log4j:log4j-web",
+                "org.elasticsearch:elasticsearch"
+            ]
         },
         "org.apache.logging.log4j:log4j-core": {
-            "locked": "2.17.1"
+            "locked": "2.17.1",
+            "transitive": [
+                "org.apache.logging.log4j:log4j-web"
+            ]
         },
         "org.apache.logging.log4j:log4j-jul": {
             "locked": "2.17.1"
@@ -35,8 +222,108 @@
         "org.apache.logging.log4j:log4j-web": {
             "locked": "2.17.1"
         },
+        "org.apache.lucene:lucene-analyzers-common": {
+            "locked": "7.7.3",
+            "transitive": [
+                "org.elasticsearch:elasticsearch"
+            ]
+        },
+        "org.apache.lucene:lucene-backward-codecs": {
+            "locked": "7.7.3",
+            "transitive": [
+                "org.elasticsearch:elasticsearch"
+            ]
+        },
+        "org.apache.lucene:lucene-core": {
+            "locked": "7.7.3",
+            "transitive": [
+                "org.elasticsearch:elasticsearch"
+            ]
+        },
+        "org.apache.lucene:lucene-grouping": {
+            "locked": "7.7.3",
+            "transitive": [
+                "org.elasticsearch:elasticsearch"
+            ]
+        },
+        "org.apache.lucene:lucene-highlighter": {
+            "locked": "7.7.3",
+            "transitive": [
+                "org.elasticsearch:elasticsearch"
+            ]
+        },
+        "org.apache.lucene:lucene-join": {
+            "locked": "7.7.3",
+            "transitive": [
+                "org.elasticsearch:elasticsearch"
+            ]
+        },
+        "org.apache.lucene:lucene-memory": {
+            "locked": "7.7.3",
+            "transitive": [
+                "org.elasticsearch:elasticsearch"
+            ]
+        },
+        "org.apache.lucene:lucene-misc": {
+            "locked": "7.7.3",
+            "transitive": [
+                "org.elasticsearch:elasticsearch"
+            ]
+        },
+        "org.apache.lucene:lucene-queries": {
+            "locked": "7.7.3",
+            "transitive": [
+                "org.elasticsearch:elasticsearch"
+            ]
+        },
+        "org.apache.lucene:lucene-queryparser": {
+            "locked": "7.7.3",
+            "transitive": [
+                "org.elasticsearch:elasticsearch"
+            ]
+        },
+        "org.apache.lucene:lucene-sandbox": {
+            "locked": "7.7.3",
+            "transitive": [
+                "org.elasticsearch:elasticsearch"
+            ]
+        },
+        "org.apache.lucene:lucene-spatial": {
+            "locked": "7.7.3",
+            "transitive": [
+                "org.elasticsearch:elasticsearch"
+            ]
+        },
+        "org.apache.lucene:lucene-spatial-extras": {
+            "locked": "7.7.3",
+            "transitive": [
+                "org.elasticsearch:elasticsearch"
+            ]
+        },
+        "org.apache.lucene:lucene-spatial3d": {
+            "locked": "7.7.3",
+            "transitive": [
+                "org.elasticsearch:elasticsearch"
+            ]
+        },
+        "org.apache.lucene:lucene-suggest": {
+            "locked": "7.7.3",
+            "transitive": [
+                "org.elasticsearch:elasticsearch"
+            ]
+        },
+        "org.checkerframework:checker-qual": {
+            "locked": "3.5.0",
+            "transitive": [
+                "com.google.guava:guava"
+            ]
+        },
         "org.elasticsearch.client:elasticsearch-rest-client": {
-            "locked": "6.8.12"
+            "locked": "6.8.12",
+            "transitive": [
+                "org.elasticsearch.client:elasticsearch-rest-high-level-client",
+                "org.elasticsearch.plugin:reindex-client"
+            ]
         },
         "org.elasticsearch.client:elasticsearch-rest-high-level-client": {
             "locked": "6.8.12"
@@ -44,10 +331,130 @@
         "org.elasticsearch.client:transport": {
             "locked": "6.8.12"
         },
+        "org.elasticsearch.plugin:aggs-matrix-stats-client": {
+            "locked": "6.8.12",
+            "transitive": [
+                "org.elasticsearch.client:elasticsearch-rest-high-level-client"
+            ]
+        },
+        "org.elasticsearch.plugin:lang-mustache-client": {
+            "locked": "6.8.12",
+            "transitive": [
+                "org.elasticsearch.client:elasticsearch-rest-high-level-client",
+                "org.elasticsearch.client:transport"
+            ]
+        },
+        "org.elasticsearch.plugin:parent-join-client": {
+            "locked": "6.8.12",
+            "transitive": [
+                "org.elasticsearch.client:elasticsearch-rest-high-level-client",
+                "org.elasticsearch.client:transport"
+            ]
+        },
+        "org.elasticsearch.plugin:percolator-client": {
+            "locked": "6.8.12",
+            "transitive": [
+                "org.elasticsearch.client:transport"
+            ]
+        },
+        "org.elasticsearch.plugin:rank-eval-client": {
+            "locked": "6.8.12",
+            "transitive": [
+                "org.elasticsearch.client:elasticsearch-rest-high-level-client",
+                "org.elasticsearch.client:transport"
+            ]
+        },
+        "org.elasticsearch.plugin:reindex-client": {
+            "locked": "6.8.12",
+            "transitive": [
+                "org.elasticsearch.client:transport"
+            ]
+        },
+        "org.elasticsearch.plugin:transport-netty4-client": {
+            "locked": "6.8.12",
+            "transitive": [
+                "org.elasticsearch.client:transport"
+            ]
+        },
+        "org.elasticsearch:elasticsearch": {
+            "locked": "6.8.12",
+            "transitive": [
+                "org.elasticsearch.client:elasticsearch-rest-high-level-client",
+                "org.elasticsearch.client:transport"
+            ]
+        },
+        "org.elasticsearch:elasticsearch-cli": {
+            "locked": "6.8.12",
+            "transitive": [
+                "org.elasticsearch:elasticsearch"
+            ]
+        },
+        "org.elasticsearch:elasticsearch-core": {
+            "locked": "6.8.12",
+            "transitive": [
+                "org.elasticsearch:elasticsearch",
+                "org.elasticsearch:elasticsearch-cli",
+                "org.elasticsearch:elasticsearch-ssl-config",
+                "org.elasticsearch:elasticsearch-x-content"
+            ]
+        },
+        "org.elasticsearch:elasticsearch-secure-sm": {
+            "locked": "6.8.12",
+            "transitive": [
+                "org.elasticsearch:elasticsearch"
+            ]
+        },
+        "org.elasticsearch:elasticsearch-ssl-config": {
+            "locked": "6.8.12",
+            "transitive": [
+                "org.elasticsearch.plugin:reindex-client"
+            ]
+        },
+        "org.elasticsearch:elasticsearch-x-content": {
+            "locked": "6.8.12",
+            "transitive": [
+                "org.elasticsearch:elasticsearch"
+            ]
+        },
+        "org.elasticsearch:jna": {
+            "locked": "5.5.0",
+            "transitive": [
+                "org.elasticsearch:elasticsearch"
+            ]
+        },
+        "org.hdrhistogram:HdrHistogram": {
+            "locked": "2.1.9",
+            "transitive": [
+                "org.elasticsearch:elasticsearch"
+            ]
+        },
+        "org.slf4j:jul-to-slf4j": {
+            "locked": "1.7.30",
+            "transitive": [
+                "org.springframework.boot:spring-boot-starter-logging"
+            ]
+        },
+        "org.slf4j:slf4j-api": {
+            "locked": "1.7.30",
+            "transitive": [
+                "org.apache.logging.log4j:log4j-slf4j-impl",
+                "org.slf4j:jul-to-slf4j"
+            ]
+        },
+        "org.springframework.boot:spring-boot": {
+            "locked": "2.3.12.RELEASE",
+            "transitive": [
+                "org.springframework.boot:spring-boot-autoconfigure",
+                "org.springframework.boot:spring-boot-starter"
+            ]
+        },
+        "org.springframework.boot:spring-boot-autoconfigure": {
+            "locked": "2.3.12.RELEASE",
+            "transitive": [
+                "org.springframework.boot:spring-boot-starter"
+            ]
+        },
         "org.springframework.boot:spring-boot-starter": {
-<<<<<<< HEAD
-            "locked": "2.6.6"
-=======
             "locked": "2.3.12.RELEASE"
         },
         "org.springframework.boot:spring-boot-starter-logging": {
@@ -108,209 +515,332 @@
                 "org.elasticsearch:elasticsearch-x-content",
                 "org.springframework.boot:spring-boot-starter"
             ]
->>>>>>> bc9df66c
         }
     },
     "runtimeClasspath": {
+        "com.carrotsearch:hppc": {
+            "locked": "0.7.1",
+            "transitive": [
+                "org.elasticsearch:elasticsearch"
+            ]
+        },
         "com.fasterxml.jackson.core:jackson-annotations": {
-            "firstLevelTransitive": [
+            "locked": "2.11.4",
+            "transitive": [
+                "com.fasterxml.jackson.core:jackson-databind",
                 "com.netflix.conductor:conductor-core"
-            ],
-            "locked": "2.13.2"
+            ]
         },
         "com.fasterxml.jackson.core:jackson-core": {
-            "firstLevelTransitive": [
+            "locked": "2.11.4",
+            "transitive": [
+                "com.fasterxml.jackson.core:jackson-databind",
+                "com.netflix.conductor:conductor-common",
+                "com.netflix.conductor:conductor-core",
+                "org.elasticsearch:elasticsearch-x-content"
+            ]
+        },
+        "com.fasterxml.jackson.core:jackson-databind": {
+            "locked": "2.11.4",
+            "transitive": [
+                "com.fasterxml.jackson.dataformat:jackson-dataformat-cbor",
+                "com.fasterxml.jackson.dataformat:jackson-dataformat-smile",
+                "com.fasterxml.jackson.dataformat:jackson-dataformat-yaml",
                 "com.netflix.conductor:conductor-common",
                 "com.netflix.conductor:conductor-core"
-            ],
-            "locked": "2.13.2"
-        },
-        "com.fasterxml.jackson.core:jackson-databind": {
-            "firstLevelTransitive": [
+            ]
+        },
+        "com.fasterxml.jackson.dataformat:jackson-dataformat-cbor": {
+            "locked": "2.11.4",
+            "transitive": [
+                "org.elasticsearch:elasticsearch-x-content"
+            ]
+        },
+        "com.fasterxml.jackson.dataformat:jackson-dataformat-smile": {
+            "locked": "2.11.4",
+            "transitive": [
+                "org.elasticsearch:elasticsearch-x-content"
+            ]
+        },
+        "com.fasterxml.jackson.dataformat:jackson-dataformat-yaml": {
+            "locked": "2.11.4",
+            "transitive": [
+                "org.elasticsearch:elasticsearch-x-content"
+            ]
+        },
+        "com.github.ben-manes.caffeine:caffeine": {
+            "locked": "2.8.8",
+            "transitive": [
+                "com.netflix.conductor:conductor-core"
+            ]
+        },
+        "com.github.spullara.mustache.java:compiler": {
+            "locked": "0.9.3",
+            "transitive": [
+                "org.elasticsearch.plugin:lang-mustache-client"
+            ]
+        },
+        "com.google.code.findbugs:jsr305": {
+            "locked": "3.0.2",
+            "transitive": [
+                "com.google.guava:guava"
+            ]
+        },
+        "com.google.errorprone:error_prone_annotations": {
+            "locked": "2.4.0",
+            "transitive": [
+                "com.github.ben-manes.caffeine:caffeine",
+                "com.google.guava:guava"
+            ]
+        },
+        "com.google.guava:failureaccess": {
+            "locked": "1.0.1",
+            "transitive": [
+                "com.google.guava:guava"
+            ]
+        },
+        "com.google.guava:guava": {
+            "locked": "30.0-jre"
+        },
+        "com.google.guava:listenablefuture": {
+            "locked": "9999.0-empty-to-avoid-conflict-with-guava",
+            "transitive": [
+                "com.google.guava:guava"
+            ]
+        },
+        "com.google.j2objc:j2objc-annotations": {
+            "locked": "1.3",
+            "transitive": [
+                "com.google.guava:guava"
+            ]
+        },
+        "com.google.protobuf:protobuf-java": {
+            "locked": "3.13.0",
+            "transitive": [
                 "com.netflix.conductor:conductor-common",
                 "com.netflix.conductor:conductor-core"
-            ],
-            "locked": "2.13.2.2"
-        },
-<<<<<<< HEAD
-        "com.github.rholder:guava-retrying": {
-            "firstLevelTransitive": [
+            ]
+        },
+        "com.jayway.jsonpath:json-path": {
+            "locked": "2.4.0",
+            "transitive": [
+                "com.netflix.conductor:conductor-core"
+            ]
+        },
+        "com.netflix.conductor:conductor-annotations": {
+            "project": true,
+            "transitive": [
                 "com.netflix.conductor:conductor-common"
-            ],
-            "locked": "2.0.0"
-        },
-        "com.google.guava:guava": {
-            "firstLevelTransitive": [
+            ]
+        },
+        "com.netflix.conductor:conductor-common": {
+            "project": true,
+            "transitive": [
                 "com.netflix.conductor:conductor-core"
-            ],
-            "locked": "30.0-jre"
-=======
-        "com.github.ben-manes.caffeine:caffeine": {
-            "locked": "2.8.8",
+            ]
+        },
+        "com.netflix.conductor:conductor-core": {
+            "project": true
+        },
+        "com.netflix.spectator:spectator-api": {
+            "locked": "0.122.0",
             "transitive": [
                 "com.netflix.conductor:conductor-core"
             ]
         },
-        "com.github.spullara.mustache.java:compiler": {
-            "locked": "0.9.3",
-            "transitive": [
-                "org.elasticsearch.plugin:lang-mustache-client"
-            ]
-        },
-        "com.google.code.findbugs:jsr305": {
-            "locked": "3.0.2",
-            "transitive": [
-                "com.google.guava:guava"
-            ]
-        },
-        "com.google.errorprone:error_prone_annotations": {
-            "locked": "2.4.0",
-            "transitive": [
-                "com.github.ben-manes.caffeine:caffeine",
-                "com.google.guava:guava"
-            ]
-        },
-        "com.google.guava:failureaccess": {
-            "locked": "1.0.1",
-            "transitive": [
-                "com.google.guava:guava"
-            ]
-        },
-        "com.google.guava:guava": {
-            "locked": "30.0-jre"
-        },
-        "com.google.guava:listenablefuture": {
-            "locked": "9999.0-empty-to-avoid-conflict-with-guava",
-            "transitive": [
-                "com.google.guava:guava"
-            ]
-        },
-        "com.google.j2objc:j2objc-annotations": {
-            "locked": "1.3",
-            "transitive": [
-                "com.google.guava:guava"
-            ]
->>>>>>> bc9df66c
-        },
-        "com.google.protobuf:protobuf-java": {
-            "firstLevelTransitive": [
+        "com.spotify:completable-futures": {
+            "locked": "0.3.3",
+            "transitive": [
+                "com.netflix.conductor:conductor-core"
+            ]
+        },
+        "com.tdunning:t-digest": {
+            "locked": "3.2",
+            "transitive": [
+                "org.elasticsearch:elasticsearch"
+            ]
+        },
+        "commons-codec:commons-codec": {
+            "locked": "1.14",
+            "transitive": [
+                "org.elasticsearch.client:elasticsearch-rest-client"
+            ]
+        },
+        "commons-io:commons-io": {
+            "locked": "2.7",
+            "transitive": [
+                "com.netflix.conductor:conductor-core"
+            ]
+        },
+        "io.netty:netty-buffer": {
+            "locked": "4.1.65.Final",
+            "transitive": [
+                "org.elasticsearch.plugin:transport-netty4-client"
+            ]
+        },
+        "io.netty:netty-codec": {
+            "locked": "4.1.65.Final",
+            "transitive": [
+                "org.elasticsearch.plugin:transport-netty4-client"
+            ]
+        },
+        "io.netty:netty-codec-http": {
+            "locked": "4.1.65.Final",
+            "transitive": [
+                "org.elasticsearch.plugin:transport-netty4-client"
+            ]
+        },
+        "io.netty:netty-common": {
+            "locked": "4.1.65.Final",
+            "transitive": [
+                "org.elasticsearch.plugin:transport-netty4-client"
+            ]
+        },
+        "io.netty:netty-handler": {
+            "locked": "4.1.65.Final",
+            "transitive": [
+                "io.netty:netty-codec-http",
+                "org.elasticsearch.plugin:transport-netty4-client"
+            ]
+        },
+        "io.netty:netty-resolver": {
+            "locked": "4.1.65.Final",
+            "transitive": [
+                "org.elasticsearch.plugin:transport-netty4-client"
+            ]
+        },
+        "io.netty:netty-transport": {
+            "locked": "4.1.65.Final",
+            "transitive": [
+                "org.elasticsearch.plugin:transport-netty4-client"
+            ]
+        },
+        "io.reactivex:rxjava": {
+            "locked": "1.3.8",
+            "transitive": [
+                "com.netflix.conductor:conductor-core"
+            ]
+        },
+        "jakarta.activation:jakarta.activation-api": {
+            "locked": "1.2.2",
+            "transitive": [
+                "com.netflix.conductor:conductor-core",
+                "jakarta.xml.bind:jakarta.xml.bind-api"
+            ]
+        },
+        "jakarta.xml.bind:jakarta.xml.bind-api": {
+            "locked": "2.3.3",
+            "transitive": [
+                "com.netflix.conductor:conductor-core"
+            ]
+        },
+        "joda-time:joda-time": {
+            "locked": "2.10.1",
+            "transitive": [
+                "org.elasticsearch:elasticsearch"
+            ]
+        },
+        "net.minidev:accessors-smart": {
+            "locked": "2.3.1",
+            "transitive": [
+                "net.minidev:json-smart"
+            ]
+        },
+        "net.minidev:json-smart": {
+            "locked": "2.3.1",
+            "transitive": [
+                "com.jayway.jsonpath:json-path"
+            ]
+        },
+        "net.sf.jopt-simple:jopt-simple": {
+            "locked": "5.0.2",
+            "transitive": [
+                "org.elasticsearch:elasticsearch-cli"
+            ]
+        },
+        "org.apache.bval:bval-jsr": {
+            "locked": "2.0.5",
+            "transitive": [
                 "com.netflix.conductor:conductor-common",
                 "com.netflix.conductor:conductor-core"
-            ],
-            "locked": "3.13.0"
-        },
-        "com.jayway.jsonpath:json-path": {
-            "firstLevelTransitive": [
-                "com.netflix.conductor:conductor-core"
-            ],
-            "locked": "2.6.0"
-        },
-        "com.netflix.conductor:conductor-annotations": {
-            "firstLevelTransitive": [
-                "com.netflix.conductor:conductor-common"
-            ],
-            "project": true
-        },
-        "com.netflix.conductor:conductor-common": {
-            "firstLevelTransitive": [
-                "com.netflix.conductor:conductor-core"
-            ],
-            "project": true
-        },
-        "com.netflix.conductor:conductor-core": {
-            "project": true
-        },
-        "com.netflix.spectator:spectator-api": {
-            "firstLevelTransitive": [
-                "com.netflix.conductor:conductor-core"
-            ],
-            "locked": "0.122.0"
-        },
-        "com.spotify:completable-futures": {
-            "firstLevelTransitive": [
-                "com.netflix.conductor:conductor-core"
-            ],
-            "locked": "0.3.3"
-        },
-        "commons-io:commons-io": {
-            "firstLevelTransitive": [
-                "com.netflix.conductor:conductor-core"
-            ],
-            "locked": "2.7"
-        },
-        "io.reactivex:rxjava": {
-            "firstLevelTransitive": [
-                "com.netflix.conductor:conductor-core"
-            ],
-            "locked": "1.3.8"
-        },
-        "jakarta.activation:jakarta.activation-api": {
-            "firstLevelTransitive": [
-                "com.netflix.conductor:conductor-core"
-            ],
-            "locked": "1.2.2"
-        },
-        "jakarta.xml.bind:jakarta.xml.bind-api": {
-            "firstLevelTransitive": [
-                "com.netflix.conductor:conductor-core"
-            ],
-            "locked": "2.3.3"
-        },
-        "org.apache.bval:bval-jsr": {
-            "firstLevelTransitive": [
+            ]
+        },
+        "org.apache.commons:commons-lang3": {
+            "locked": "3.10",
+            "transitive": [
                 "com.netflix.conductor:conductor-common",
                 "com.netflix.conductor:conductor-core"
-            ],
-            "locked": "2.0.5"
-        },
-        "org.apache.commons:commons-lang3": {
-            "firstLevelTransitive": [
+            ]
+        },
+        "org.apache.httpcomponents:httpasyncclient": {
+            "locked": "4.1.4",
+            "transitive": [
+                "org.elasticsearch.client:elasticsearch-rest-client"
+            ]
+        },
+        "org.apache.httpcomponents:httpclient": {
+            "locked": "4.5.13",
+            "transitive": [
+                "org.elasticsearch.client:elasticsearch-rest-client"
+            ]
+        },
+        "org.apache.httpcomponents:httpcore": {
+            "locked": "4.4.14",
+            "transitive": [
+                "org.elasticsearch.client:elasticsearch-rest-client"
+            ]
+        },
+        "org.apache.httpcomponents:httpcore-nio": {
+            "locked": "4.4.14",
+            "transitive": [
+                "org.elasticsearch.client:elasticsearch-rest-client"
+            ]
+        },
+        "org.apache.logging.log4j:log4j-api": {
+            "locked": "2.17.1",
+            "transitive": [
+                "com.netflix.conductor:conductor-annotations",
                 "com.netflix.conductor:conductor-common",
-                "com.netflix.conductor:conductor-core"
-            ],
-            "locked": "3.12.0"
-        },
-        "org.apache.logging.log4j:log4j-api": {
-            "firstLevelTransitive": [
+                "com.netflix.conductor:conductor-core",
+                "org.apache.logging.log4j:log4j-core",
+                "org.apache.logging.log4j:log4j-jul",
+                "org.apache.logging.log4j:log4j-slf4j-impl",
+                "org.apache.logging.log4j:log4j-web",
+                "org.elasticsearch:elasticsearch"
+            ]
+        },
+        "org.apache.logging.log4j:log4j-core": {
+            "locked": "2.17.1",
+            "transitive": [
+                "com.netflix.conductor:conductor-annotations",
+                "com.netflix.conductor:conductor-common",
+                "com.netflix.conductor:conductor-core",
+                "org.apache.logging.log4j:log4j-slf4j-impl",
+                "org.apache.logging.log4j:log4j-web"
+            ]
+        },
+        "org.apache.logging.log4j:log4j-jul": {
+            "locked": "2.17.1",
+            "transitive": [
                 "com.netflix.conductor:conductor-annotations",
                 "com.netflix.conductor:conductor-common",
                 "com.netflix.conductor:conductor-core"
-            ],
-            "locked": "2.17.1"
-        },
-        "org.apache.logging.log4j:log4j-core": {
-            "firstLevelTransitive": [
+            ]
+        },
+        "org.apache.logging.log4j:log4j-slf4j-impl": {
+            "locked": "2.17.1",
+            "transitive": [
                 "com.netflix.conductor:conductor-annotations",
                 "com.netflix.conductor:conductor-common",
                 "com.netflix.conductor:conductor-core"
-            ],
-            "locked": "2.17.1"
-        },
-        "org.apache.logging.log4j:log4j-jul": {
-            "firstLevelTransitive": [
+            ]
+        },
+        "org.apache.logging.log4j:log4j-web": {
+            "locked": "2.17.1",
+            "transitive": [
                 "com.netflix.conductor:conductor-annotations",
                 "com.netflix.conductor:conductor-common",
                 "com.netflix.conductor:conductor-core"
-            ],
-            "locked": "2.17.1"
-        },
-        "org.apache.logging.log4j:log4j-slf4j-impl": {
-            "firstLevelTransitive": [
-                "com.netflix.conductor:conductor-annotations",
-                "com.netflix.conductor:conductor-common",
-                "com.netflix.conductor:conductor-core"
-            ],
-            "locked": "2.17.1"
-        },
-        "org.apache.logging.log4j:log4j-web": {
-            "firstLevelTransitive": [
-                "com.netflix.conductor:conductor-annotations",
-                "com.netflix.conductor:conductor-common",
-                "com.netflix.conductor:conductor-core"
-<<<<<<< HEAD
-            ],
-            "locked": "2.17.1"
-=======
             ]
         },
         "org.apache.lucene:lucene-analyzers-common": {
@@ -409,57 +939,571 @@
                 "com.github.ben-manes.caffeine:caffeine",
                 "com.google.guava:guava"
             ]
->>>>>>> bc9df66c
         },
         "org.elasticsearch.client:elasticsearch-rest-client": {
-            "locked": "6.8.12"
+            "locked": "6.8.12",
+            "transitive": [
+                "org.elasticsearch.client:elasticsearch-rest-high-level-client",
+                "org.elasticsearch.plugin:reindex-client"
+            ]
         },
         "org.elasticsearch.client:elasticsearch-rest-high-level-client": {
             "locked": "6.8.12"
         },
         "org.elasticsearch.client:transport": {
             "locked": "6.8.12"
+        },
+        "org.elasticsearch.plugin:aggs-matrix-stats-client": {
+            "locked": "6.8.12",
+            "transitive": [
+                "org.elasticsearch.client:elasticsearch-rest-high-level-client"
+            ]
+        },
+        "org.elasticsearch.plugin:lang-mustache-client": {
+            "locked": "6.8.12",
+            "transitive": [
+                "org.elasticsearch.client:elasticsearch-rest-high-level-client",
+                "org.elasticsearch.client:transport"
+            ]
+        },
+        "org.elasticsearch.plugin:parent-join-client": {
+            "locked": "6.8.12",
+            "transitive": [
+                "org.elasticsearch.client:elasticsearch-rest-high-level-client",
+                "org.elasticsearch.client:transport"
+            ]
+        },
+        "org.elasticsearch.plugin:percolator-client": {
+            "locked": "6.8.12",
+            "transitive": [
+                "org.elasticsearch.client:transport"
+            ]
+        },
+        "org.elasticsearch.plugin:rank-eval-client": {
+            "locked": "6.8.12",
+            "transitive": [
+                "org.elasticsearch.client:elasticsearch-rest-high-level-client",
+                "org.elasticsearch.client:transport"
+            ]
+        },
+        "org.elasticsearch.plugin:reindex-client": {
+            "locked": "6.8.12",
+            "transitive": [
+                "org.elasticsearch.client:transport"
+            ]
+        },
+        "org.elasticsearch.plugin:transport-netty4-client": {
+            "locked": "6.8.12",
+            "transitive": [
+                "org.elasticsearch.client:transport"
+            ]
+        },
+        "org.elasticsearch:elasticsearch": {
+            "locked": "6.8.12",
+            "transitive": [
+                "org.elasticsearch.client:elasticsearch-rest-high-level-client",
+                "org.elasticsearch.client:transport"
+            ]
+        },
+        "org.elasticsearch:elasticsearch-cli": {
+            "locked": "6.8.12",
+            "transitive": [
+                "org.elasticsearch:elasticsearch"
+            ]
+        },
+        "org.elasticsearch:elasticsearch-core": {
+            "locked": "6.8.12",
+            "transitive": [
+                "org.elasticsearch:elasticsearch",
+                "org.elasticsearch:elasticsearch-cli",
+                "org.elasticsearch:elasticsearch-ssl-config",
+                "org.elasticsearch:elasticsearch-x-content"
+            ]
+        },
+        "org.elasticsearch:elasticsearch-secure-sm": {
+            "locked": "6.8.12",
+            "transitive": [
+                "org.elasticsearch:elasticsearch"
+            ]
+        },
+        "org.elasticsearch:elasticsearch-ssl-config": {
+            "locked": "6.8.12",
+            "transitive": [
+                "org.elasticsearch.plugin:reindex-client"
+            ]
+        },
+        "org.elasticsearch:elasticsearch-x-content": {
+            "locked": "6.8.12",
+            "transitive": [
+                "org.elasticsearch:elasticsearch"
+            ]
+        },
+        "org.elasticsearch:jna": {
+            "locked": "5.5.0",
+            "transitive": [
+                "org.elasticsearch:elasticsearch"
+            ]
+        },
+        "org.hdrhistogram:HdrHistogram": {
+            "locked": "2.1.9",
+            "transitive": [
+                "org.elasticsearch:elasticsearch"
+            ]
+        },
+        "org.ow2.asm:asm": {
+            "locked": "5.0.4",
+            "transitive": [
+                "net.minidev:accessors-smart"
+            ]
+        },
+        "org.slf4j:slf4j-api": {
+            "locked": "1.7.30",
+            "transitive": [
+                "com.jayway.jsonpath:json-path",
+                "com.netflix.spectator:spectator-api",
+                "org.apache.logging.log4j:log4j-slf4j-impl"
+            ]
+        },
+        "org.yaml:snakeyaml": {
+            "locked": "1.26",
+            "transitive": [
+                "org.elasticsearch:elasticsearch-x-content"
+            ]
         }
     },
     "testCompileClasspath": {
+        "com.carrotsearch:hppc": {
+            "locked": "0.7.1",
+            "transitive": [
+                "org.elasticsearch:elasticsearch"
+            ]
+        },
+        "com.fasterxml.jackson.core:jackson-annotations": {
+            "locked": "2.11.4",
+            "transitive": [
+                "com.fasterxml.jackson.core:jackson-databind",
+                "com.github.docker-java:docker-java-api"
+            ]
+        },
+        "com.fasterxml.jackson.core:jackson-core": {
+            "locked": "2.11.4",
+            "transitive": [
+                "org.elasticsearch:elasticsearch-x-content"
+            ]
+        },
+        "com.fasterxml.jackson.core:jackson-databind": {
+            "locked": "2.11.4",
+            "transitive": [
+                "com.fasterxml.jackson.dataformat:jackson-dataformat-cbor",
+                "com.fasterxml.jackson.dataformat:jackson-dataformat-smile",
+                "com.fasterxml.jackson.dataformat:jackson-dataformat-yaml"
+            ]
+        },
+        "com.fasterxml.jackson.dataformat:jackson-dataformat-cbor": {
+            "locked": "2.11.4",
+            "transitive": [
+                "org.elasticsearch:elasticsearch-x-content"
+            ]
+        },
+        "com.fasterxml.jackson.dataformat:jackson-dataformat-smile": {
+            "locked": "2.11.4",
+            "transitive": [
+                "org.elasticsearch:elasticsearch-x-content"
+            ]
+        },
+        "com.fasterxml.jackson.dataformat:jackson-dataformat-yaml": {
+            "locked": "2.11.4",
+            "transitive": [
+                "org.elasticsearch:elasticsearch-x-content"
+            ]
+        },
+        "com.github.docker-java:docker-java-api": {
+            "locked": "3.2.8",
+            "transitive": [
+                "org.testcontainers:testcontainers"
+            ]
+        },
+        "com.github.docker-java:docker-java-transport": {
+            "locked": "3.2.8",
+            "transitive": [
+                "com.github.docker-java:docker-java-transport-zerodep"
+            ]
+        },
+        "com.github.docker-java:docker-java-transport-zerodep": {
+            "locked": "3.2.8",
+            "transitive": [
+                "org.testcontainers:testcontainers"
+            ]
+        },
+        "com.github.spullara.mustache.java:compiler": {
+            "locked": "0.9.3",
+            "transitive": [
+                "org.elasticsearch.plugin:lang-mustache-client"
+            ]
+        },
+        "com.google.code.findbugs:jsr305": {
+            "locked": "3.0.2",
+            "transitive": [
+                "com.google.guava:guava"
+            ]
+        },
+        "com.google.errorprone:error_prone_annotations": {
+            "locked": "2.3.4",
+            "transitive": [
+                "com.google.guava:guava"
+            ]
+        },
+        "com.google.guava:failureaccess": {
+            "locked": "1.0.1",
+            "transitive": [
+                "com.google.guava:guava"
+            ]
+        },
         "com.google.guava:guava": {
             "locked": "30.0-jre"
         },
+        "com.google.guava:listenablefuture": {
+            "locked": "9999.0-empty-to-avoid-conflict-with-guava",
+            "transitive": [
+                "com.google.guava:guava"
+            ]
+        },
+        "com.google.j2objc:j2objc-annotations": {
+            "locked": "1.3",
+            "transitive": [
+                "com.google.guava:guava"
+            ]
+        },
+        "com.jayway.jsonpath:json-path": {
+            "locked": "2.4.0",
+            "transitive": [
+                "org.springframework.boot:spring-boot-starter-test"
+            ]
+        },
         "com.netflix.conductor:conductor-common": {
             "project": true
         },
         "com.netflix.conductor:conductor-core": {
             "project": true
         },
+        "com.tdunning:t-digest": {
+            "locked": "3.2",
+            "transitive": [
+                "org.elasticsearch:elasticsearch"
+            ]
+        },
+        "com.vaadin.external.google:android-json": {
+            "locked": "0.0.20131108.vaadin1",
+            "transitive": [
+                "org.skyscreamer:jsonassert"
+            ]
+        },
+        "commons-codec:commons-codec": {
+            "locked": "1.14",
+            "transitive": [
+                "org.elasticsearch.client:elasticsearch-rest-client"
+            ]
+        },
         "commons-io:commons-io": {
             "locked": "2.7"
         },
+        "io.netty:netty-buffer": {
+            "locked": "4.1.65.Final",
+            "transitive": [
+                "org.elasticsearch.plugin:transport-netty4-client"
+            ]
+        },
+        "io.netty:netty-codec": {
+            "locked": "4.1.65.Final",
+            "transitive": [
+                "org.elasticsearch.plugin:transport-netty4-client"
+            ]
+        },
+        "io.netty:netty-codec-http": {
+            "locked": "4.1.65.Final",
+            "transitive": [
+                "org.elasticsearch.plugin:transport-netty4-client"
+            ]
+        },
+        "io.netty:netty-common": {
+            "locked": "4.1.65.Final",
+            "transitive": [
+                "org.elasticsearch.plugin:transport-netty4-client"
+            ]
+        },
+        "io.netty:netty-handler": {
+            "locked": "4.1.65.Final",
+            "transitive": [
+                "io.netty:netty-codec-http",
+                "org.elasticsearch.plugin:transport-netty4-client"
+            ]
+        },
+        "io.netty:netty-resolver": {
+            "locked": "4.1.65.Final",
+            "transitive": [
+                "org.elasticsearch.plugin:transport-netty4-client"
+            ]
+        },
+        "io.netty:netty-transport": {
+            "locked": "4.1.65.Final",
+            "transitive": [
+                "org.elasticsearch.plugin:transport-netty4-client"
+            ]
+        },
+        "jakarta.activation:jakarta.activation-api": {
+            "locked": "1.2.2",
+            "transitive": [
+                "jakarta.xml.bind:jakarta.xml.bind-api"
+            ]
+        },
+        "jakarta.annotation:jakarta.annotation-api": {
+            "locked": "1.3.5",
+            "transitive": [
+                "org.springframework.boot:spring-boot-starter"
+            ]
+        },
+        "jakarta.xml.bind:jakarta.xml.bind-api": {
+            "locked": "2.3.3",
+            "transitive": [
+                "org.springframework.boot:spring-boot-starter-test"
+            ]
+        },
+        "joda-time:joda-time": {
+            "locked": "2.10.1",
+            "transitive": [
+                "org.elasticsearch:elasticsearch"
+            ]
+        },
         "junit:junit": {
-            "locked": "4.13.2"
+            "locked": "4.13.2",
+            "transitive": [
+                "org.junit.vintage:junit-vintage-engine",
+                "org.testcontainers:testcontainers"
+            ]
+        },
+        "net.bytebuddy:byte-buddy": {
+            "locked": "1.10.22",
+            "transitive": [
+                "org.mockito:mockito-core"
+            ]
+        },
+        "net.bytebuddy:byte-buddy-agent": {
+            "locked": "1.10.22",
+            "transitive": [
+                "org.mockito:mockito-core"
+            ]
+        },
+        "net.java.dev.jna:jna": {
+            "locked": "5.8.0",
+            "transitive": [
+                "com.github.docker-java:docker-java-transport-zerodep",
+                "org.rnorth.visible-assertions:visible-assertions"
+            ]
+        },
+        "net.minidev:accessors-smart": {
+            "locked": "2.3.1",
+            "transitive": [
+                "net.minidev:json-smart"
+            ]
+        },
+        "net.minidev:json-smart": {
+            "locked": "2.3.1",
+            "transitive": [
+                "com.jayway.jsonpath:json-path"
+            ]
+        },
+        "net.sf.jopt-simple:jopt-simple": {
+            "locked": "5.0.2",
+            "transitive": [
+                "org.elasticsearch:elasticsearch-cli"
+            ]
+        },
+        "org.apache.commons:commons-compress": {
+            "locked": "1.20",
+            "transitive": [
+                "org.testcontainers:testcontainers"
+            ]
         },
         "org.apache.commons:commons-lang3": {
-            "locked": "3.12.0"
+            "locked": "3.10"
+        },
+        "org.apache.httpcomponents:httpasyncclient": {
+            "locked": "4.1.4",
+            "transitive": [
+                "org.elasticsearch.client:elasticsearch-rest-client"
+            ]
+        },
+        "org.apache.httpcomponents:httpclient": {
+            "locked": "4.5.13",
+            "transitive": [
+                "org.elasticsearch.client:elasticsearch-rest-client"
+            ]
+        },
+        "org.apache.httpcomponents:httpcore": {
+            "locked": "4.4.14",
+            "transitive": [
+                "org.elasticsearch.client:elasticsearch-rest-client"
+            ]
+        },
+        "org.apache.httpcomponents:httpcore-nio": {
+            "locked": "4.4.14",
+            "transitive": [
+                "org.elasticsearch.client:elasticsearch-rest-client"
+            ]
         },
         "org.apache.logging.log4j:log4j-api": {
-            "locked": "2.17.1"
+            "locked": "2.17.1",
+            "transitive": [
+                "org.apache.logging.log4j:log4j-core",
+                "org.apache.logging.log4j:log4j-jul",
+                "org.apache.logging.log4j:log4j-slf4j-impl",
+                "org.apache.logging.log4j:log4j-web",
+                "org.elasticsearch:elasticsearch"
+            ]
         },
         "org.apache.logging.log4j:log4j-core": {
-            "locked": "2.17.1"
+            "locked": "2.17.1",
+            "transitive": [
+                "org.apache.logging.log4j:log4j-web",
+                "org.springframework.boot:spring-boot-starter-log4j2"
+            ]
         },
         "org.apache.logging.log4j:log4j-jul": {
-            "locked": "2.17.1"
+            "locked": "2.17.1",
+            "transitive": [
+                "org.springframework.boot:spring-boot-starter-log4j2"
+            ]
         },
         "org.apache.logging.log4j:log4j-slf4j-impl": {
-            "locked": "2.17.1"
+            "locked": "2.17.1",
+            "transitive": [
+                "org.springframework.boot:spring-boot-starter-log4j2"
+            ]
         },
         "org.apache.logging.log4j:log4j-web": {
             "locked": "2.17.1"
         },
+        "org.apache.lucene:lucene-analyzers-common": {
+            "locked": "7.7.3",
+            "transitive": [
+                "org.elasticsearch:elasticsearch"
+            ]
+        },
+        "org.apache.lucene:lucene-backward-codecs": {
+            "locked": "7.7.3",
+            "transitive": [
+                "org.elasticsearch:elasticsearch"
+            ]
+        },
+        "org.apache.lucene:lucene-core": {
+            "locked": "7.7.3",
+            "transitive": [
+                "org.elasticsearch:elasticsearch"
+            ]
+        },
+        "org.apache.lucene:lucene-grouping": {
+            "locked": "7.7.3",
+            "transitive": [
+                "org.elasticsearch:elasticsearch"
+            ]
+        },
+        "org.apache.lucene:lucene-highlighter": {
+            "locked": "7.7.3",
+            "transitive": [
+                "org.elasticsearch:elasticsearch"
+            ]
+        },
+        "org.apache.lucene:lucene-join": {
+            "locked": "7.7.3",
+            "transitive": [
+                "org.elasticsearch:elasticsearch"
+            ]
+        },
+        "org.apache.lucene:lucene-memory": {
+            "locked": "7.7.3",
+            "transitive": [
+                "org.elasticsearch:elasticsearch"
+            ]
+        },
+        "org.apache.lucene:lucene-misc": {
+            "locked": "7.7.3",
+            "transitive": [
+                "org.elasticsearch:elasticsearch"
+            ]
+        },
+        "org.apache.lucene:lucene-queries": {
+            "locked": "7.7.3",
+            "transitive": [
+                "org.elasticsearch:elasticsearch"
+            ]
+        },
+        "org.apache.lucene:lucene-queryparser": {
+            "locked": "7.7.3",
+            "transitive": [
+                "org.elasticsearch:elasticsearch"
+            ]
+        },
+        "org.apache.lucene:lucene-sandbox": {
+            "locked": "7.7.3",
+            "transitive": [
+                "org.elasticsearch:elasticsearch"
+            ]
+        },
+        "org.apache.lucene:lucene-spatial": {
+            "locked": "7.7.3",
+            "transitive": [
+                "org.elasticsearch:elasticsearch"
+            ]
+        },
+        "org.apache.lucene:lucene-spatial-extras": {
+            "locked": "7.7.3",
+            "transitive": [
+                "org.elasticsearch:elasticsearch"
+            ]
+        },
+        "org.apache.lucene:lucene-spatial3d": {
+            "locked": "7.7.3",
+            "transitive": [
+                "org.elasticsearch:elasticsearch"
+            ]
+        },
+        "org.apache.lucene:lucene-suggest": {
+            "locked": "7.7.3",
+            "transitive": [
+                "org.elasticsearch:elasticsearch"
+            ]
+        },
+        "org.apiguardian:apiguardian-api": {
+            "locked": "1.1.0",
+            "transitive": [
+                "org.junit.jupiter:junit-jupiter-api",
+                "org.junit.jupiter:junit-jupiter-params",
+                "org.junit.platform:junit-platform-commons",
+                "org.junit.platform:junit-platform-engine",
+                "org.junit.vintage:junit-vintage-engine"
+            ]
+        },
+        "org.assertj:assertj-core": {
+            "locked": "3.16.1",
+            "transitive": [
+                "org.springframework.boot:spring-boot-starter-test"
+            ]
+        },
         "org.awaitility:awaitility": {
             "locked": "3.1.6"
         },
+        "org.checkerframework:checker-qual": {
+            "locked": "3.5.0",
+            "transitive": [
+                "com.google.guava:guava"
+            ]
+        },
         "org.elasticsearch.client:elasticsearch-rest-client": {
-            "locked": "6.8.12"
+            "locked": "6.8.12",
+            "transitive": [
+                "org.elasticsearch.client:elasticsearch-rest-high-level-client",
+                "org.elasticsearch.plugin:reindex-client"
+            ]
         },
         "org.elasticsearch.client:elasticsearch-rest-high-level-client": {
             "locked": "6.8.12"
@@ -467,13 +1511,274 @@
         "org.elasticsearch.client:transport": {
             "locked": "6.8.12"
         },
+        "org.elasticsearch.plugin:aggs-matrix-stats-client": {
+            "locked": "6.8.12",
+            "transitive": [
+                "org.elasticsearch.client:elasticsearch-rest-high-level-client"
+            ]
+        },
+        "org.elasticsearch.plugin:lang-mustache-client": {
+            "locked": "6.8.12",
+            "transitive": [
+                "org.elasticsearch.client:elasticsearch-rest-high-level-client",
+                "org.elasticsearch.client:transport"
+            ]
+        },
+        "org.elasticsearch.plugin:parent-join-client": {
+            "locked": "6.8.12",
+            "transitive": [
+                "org.elasticsearch.client:elasticsearch-rest-high-level-client",
+                "org.elasticsearch.client:transport"
+            ]
+        },
+        "org.elasticsearch.plugin:percolator-client": {
+            "locked": "6.8.12",
+            "transitive": [
+                "org.elasticsearch.client:transport"
+            ]
+        },
+        "org.elasticsearch.plugin:rank-eval-client": {
+            "locked": "6.8.12",
+            "transitive": [
+                "org.elasticsearch.client:elasticsearch-rest-high-level-client",
+                "org.elasticsearch.client:transport"
+            ]
+        },
+        "org.elasticsearch.plugin:reindex-client": {
+            "locked": "6.8.12",
+            "transitive": [
+                "org.elasticsearch.client:transport"
+            ]
+        },
+        "org.elasticsearch.plugin:transport-netty4-client": {
+            "locked": "6.8.12",
+            "transitive": [
+                "org.elasticsearch.client:transport"
+            ]
+        },
+        "org.elasticsearch:elasticsearch": {
+            "locked": "6.8.12",
+            "transitive": [
+                "org.elasticsearch.client:elasticsearch-rest-high-level-client",
+                "org.elasticsearch.client:transport"
+            ]
+        },
+        "org.elasticsearch:elasticsearch-cli": {
+            "locked": "6.8.12",
+            "transitive": [
+                "org.elasticsearch:elasticsearch"
+            ]
+        },
+        "org.elasticsearch:elasticsearch-core": {
+            "locked": "6.8.12",
+            "transitive": [
+                "org.elasticsearch:elasticsearch",
+                "org.elasticsearch:elasticsearch-cli",
+                "org.elasticsearch:elasticsearch-ssl-config",
+                "org.elasticsearch:elasticsearch-x-content"
+            ]
+        },
+        "org.elasticsearch:elasticsearch-secure-sm": {
+            "locked": "6.8.12",
+            "transitive": [
+                "org.elasticsearch:elasticsearch"
+            ]
+        },
+        "org.elasticsearch:elasticsearch-ssl-config": {
+            "locked": "6.8.12",
+            "transitive": [
+                "org.elasticsearch.plugin:reindex-client"
+            ]
+        },
+        "org.elasticsearch:elasticsearch-x-content": {
+            "locked": "6.8.12",
+            "transitive": [
+                "org.elasticsearch:elasticsearch"
+            ]
+        },
+        "org.elasticsearch:jna": {
+            "locked": "5.5.0",
+            "transitive": [
+                "org.elasticsearch:elasticsearch"
+            ]
+        },
+        "org.hamcrest:hamcrest": {
+            "locked": "2.2",
+            "transitive": [
+                "org.hamcrest:hamcrest-core",
+                "org.springframework.boot:spring-boot-starter-test"
+            ]
+        },
+        "org.hamcrest:hamcrest-core": {
+            "locked": "2.2",
+            "transitive": [
+                "junit:junit",
+                "org.awaitility:awaitility",
+                "org.hamcrest:hamcrest-library"
+            ]
+        },
+        "org.hamcrest:hamcrest-library": {
+            "locked": "2.2",
+            "transitive": [
+                "org.awaitility:awaitility"
+            ]
+        },
+        "org.hdrhistogram:HdrHistogram": {
+            "locked": "2.1.9",
+            "transitive": [
+                "org.elasticsearch:elasticsearch"
+            ]
+        },
+        "org.junit.jupiter:junit-jupiter": {
+            "locked": "5.6.3",
+            "transitive": [
+                "org.springframework.boot:spring-boot-starter-test"
+            ]
+        },
+        "org.junit.jupiter:junit-jupiter-api": {
+            "locked": "5.6.3",
+            "transitive": [
+                "org.junit.jupiter:junit-jupiter",
+                "org.junit.jupiter:junit-jupiter-params"
+            ]
+        },
+        "org.junit.jupiter:junit-jupiter-params": {
+            "locked": "5.6.3",
+            "transitive": [
+                "org.junit.jupiter:junit-jupiter"
+            ]
+        },
+        "org.junit.platform:junit-platform-commons": {
+            "locked": "1.6.3",
+            "transitive": [
+                "org.junit.jupiter:junit-jupiter-api",
+                "org.junit.platform:junit-platform-engine"
+            ]
+        },
+        "org.junit.platform:junit-platform-engine": {
+            "locked": "1.6.3",
+            "transitive": [
+                "org.junit.vintage:junit-vintage-engine"
+            ]
+        },
+        "org.junit.vintage:junit-vintage-engine": {
+            "locked": "5.6.3",
+            "transitive": [
+                "org.springframework.boot:spring-boot-starter-test"
+            ]
+        },
+        "org.junit:junit-bom": {
+            "locked": "5.6.3",
+            "transitive": [
+                "org.junit.jupiter:junit-jupiter",
+                "org.junit.jupiter:junit-jupiter-api",
+                "org.junit.jupiter:junit-jupiter-params",
+                "org.junit.platform:junit-platform-commons",
+                "org.junit.platform:junit-platform-engine",
+                "org.junit.vintage:junit-vintage-engine"
+            ]
+        },
+        "org.mockito:mockito-core": {
+            "locked": "3.3.3",
+            "transitive": [
+                "org.mockito:mockito-junit-jupiter",
+                "org.springframework.boot:spring-boot-starter-test"
+            ]
+        },
+        "org.mockito:mockito-junit-jupiter": {
+            "locked": "3.3.3",
+            "transitive": [
+                "org.springframework.boot:spring-boot-starter-test"
+            ]
+        },
+        "org.objenesis:objenesis": {
+            "locked": "2.6",
+            "transitive": [
+                "org.awaitility:awaitility",
+                "org.mockito:mockito-core"
+            ]
+        },
+        "org.opentest4j:opentest4j": {
+            "locked": "1.2.0",
+            "transitive": [
+                "org.junit.jupiter:junit-jupiter-api",
+                "org.junit.platform:junit-platform-engine"
+            ]
+        },
+        "org.ow2.asm:asm": {
+            "locked": "5.0.4",
+            "transitive": [
+                "net.minidev:accessors-smart"
+            ]
+        },
+        "org.rnorth.duct-tape:duct-tape": {
+            "locked": "1.0.8",
+            "transitive": [
+                "org.testcontainers:testcontainers"
+            ]
+        },
+        "org.rnorth.visible-assertions:visible-assertions": {
+            "locked": "2.1.2",
+            "transitive": [
+                "org.testcontainers:testcontainers"
+            ]
+        },
+        "org.skyscreamer:jsonassert": {
+            "locked": "1.5.0",
+            "transitive": [
+                "org.springframework.boot:spring-boot-starter-test"
+            ]
+        },
+        "org.slf4j:jul-to-slf4j": {
+            "locked": "1.7.30",
+            "transitive": [
+                "org.springframework.boot:spring-boot-starter-log4j2",
+                "org.springframework.boot:spring-boot-starter-logging"
+            ]
+        },
+        "org.slf4j:slf4j-api": {
+            "locked": "1.7.30",
+            "transitive": [
+                "com.github.docker-java:docker-java-api",
+                "com.github.docker-java:docker-java-transport-zerodep",
+                "com.jayway.jsonpath:json-path",
+                "org.apache.logging.log4j:log4j-slf4j-impl",
+                "org.slf4j:jul-to-slf4j",
+                "org.testcontainers:testcontainers"
+            ]
+        },
+        "org.springframework.boot:spring-boot": {
+            "locked": "2.3.12.RELEASE",
+            "transitive": [
+                "org.springframework.boot:spring-boot-autoconfigure",
+                "org.springframework.boot:spring-boot-starter",
+                "org.springframework.boot:spring-boot-test",
+                "org.springframework.boot:spring-boot-test-autoconfigure"
+            ]
+        },
+        "org.springframework.boot:spring-boot-autoconfigure": {
+            "locked": "2.3.12.RELEASE",
+            "transitive": [
+                "org.springframework.boot:spring-boot-starter",
+                "org.springframework.boot:spring-boot-test-autoconfigure"
+            ]
+        },
+        "org.springframework.boot:spring-boot-starter": {
+            "locked": "2.3.12.RELEASE",
+            "transitive": [
+                "org.springframework.boot:spring-boot-starter-test"
+            ]
+        },
         "org.springframework.boot:spring-boot-starter-log4j2": {
-            "locked": "2.6.6"
+            "locked": "2.3.12.RELEASE"
+        },
+        "org.springframework.boot:spring-boot-starter-logging": {
+            "locked": "2.3.12.RELEASE",
+            "transitive": [
+                "org.springframework.boot:spring-boot-starter"
+            ]
         },
         "org.springframework.boot:spring-boot-starter-test": {
-<<<<<<< HEAD
-            "locked": "2.6.6"
-=======
             "locked": "2.3.12.RELEASE"
         },
         "org.springframework.boot:spring-boot-test": {
@@ -542,257 +1847,534 @@
             "transitive": [
                 "org.springframework.boot:spring-boot-starter-test"
             ]
->>>>>>> bc9df66c
         },
         "org.testcontainers:elasticsearch": {
             "locked": "1.15.3"
+        },
+        "org.testcontainers:testcontainers": {
+            "locked": "1.15.3",
+            "transitive": [
+                "org.testcontainers:elasticsearch"
+            ]
+        },
+        "org.xmlunit:xmlunit-core": {
+            "locked": "2.7.0",
+            "transitive": [
+                "org.springframework.boot:spring-boot-starter-test"
+            ]
+        },
+        "org.yaml:snakeyaml": {
+            "locked": "1.26",
+            "transitive": [
+                "org.elasticsearch:elasticsearch-x-content",
+                "org.springframework.boot:spring-boot-starter"
+            ]
         }
     },
     "testRuntimeClasspath": {
+        "com.carrotsearch:hppc": {
+            "locked": "0.7.1",
+            "transitive": [
+                "org.elasticsearch:elasticsearch"
+            ]
+        },
         "com.fasterxml.jackson.core:jackson-annotations": {
-            "firstLevelTransitive": [
+            "locked": "2.11.4",
+            "transitive": [
+                "com.fasterxml.jackson.core:jackson-databind",
+                "com.github.docker-java:docker-java-api",
                 "com.netflix.conductor:conductor-core"
-            ],
-            "locked": "2.13.2"
+            ]
         },
         "com.fasterxml.jackson.core:jackson-core": {
-            "firstLevelTransitive": [
+            "locked": "2.11.4",
+            "transitive": [
+                "com.fasterxml.jackson.core:jackson-databind",
+                "com.netflix.conductor:conductor-common",
+                "com.netflix.conductor:conductor-core",
+                "org.elasticsearch:elasticsearch-x-content"
+            ]
+        },
+        "com.fasterxml.jackson.core:jackson-databind": {
+            "locked": "2.11.4",
+            "transitive": [
+                "com.fasterxml.jackson.dataformat:jackson-dataformat-cbor",
+                "com.fasterxml.jackson.dataformat:jackson-dataformat-smile",
+                "com.fasterxml.jackson.dataformat:jackson-dataformat-yaml",
                 "com.netflix.conductor:conductor-common",
                 "com.netflix.conductor:conductor-core"
-            ],
-            "locked": "2.13.2"
-        },
-        "com.fasterxml.jackson.core:jackson-databind": {
-            "firstLevelTransitive": [
+            ]
+        },
+        "com.fasterxml.jackson.dataformat:jackson-dataformat-cbor": {
+            "locked": "2.11.4",
+            "transitive": [
+                "org.elasticsearch:elasticsearch-x-content"
+            ]
+        },
+        "com.fasterxml.jackson.dataformat:jackson-dataformat-smile": {
+            "locked": "2.11.4",
+            "transitive": [
+                "org.elasticsearch:elasticsearch-x-content"
+            ]
+        },
+        "com.fasterxml.jackson.dataformat:jackson-dataformat-yaml": {
+            "locked": "2.11.4",
+            "transitive": [
+                "org.elasticsearch:elasticsearch-x-content"
+            ]
+        },
+        "com.github.ben-manes.caffeine:caffeine": {
+            "locked": "2.8.8",
+            "transitive": [
+                "com.netflix.conductor:conductor-core"
+            ]
+        },
+        "com.github.docker-java:docker-java-api": {
+            "locked": "3.2.8",
+            "transitive": [
+                "org.testcontainers:testcontainers"
+            ]
+        },
+        "com.github.docker-java:docker-java-transport": {
+            "locked": "3.2.8",
+            "transitive": [
+                "com.github.docker-java:docker-java-transport-zerodep"
+            ]
+        },
+        "com.github.docker-java:docker-java-transport-zerodep": {
+            "locked": "3.2.8",
+            "transitive": [
+                "org.testcontainers:testcontainers"
+            ]
+        },
+        "com.github.spullara.mustache.java:compiler": {
+            "locked": "0.9.3",
+            "transitive": [
+                "org.elasticsearch.plugin:lang-mustache-client"
+            ]
+        },
+        "com.google.code.findbugs:jsr305": {
+            "locked": "3.0.2",
+            "transitive": [
+                "com.google.guava:guava"
+            ]
+        },
+        "com.google.errorprone:error_prone_annotations": {
+            "locked": "2.4.0",
+            "transitive": [
+                "com.github.ben-manes.caffeine:caffeine",
+                "com.google.guava:guava"
+            ]
+        },
+        "com.google.guava:failureaccess": {
+            "locked": "1.0.1",
+            "transitive": [
+                "com.google.guava:guava"
+            ]
+        },
+        "com.google.guava:guava": {
+            "locked": "30.0-jre"
+        },
+        "com.google.guava:listenablefuture": {
+            "locked": "9999.0-empty-to-avoid-conflict-with-guava",
+            "transitive": [
+                "com.google.guava:guava"
+            ]
+        },
+        "com.google.j2objc:j2objc-annotations": {
+            "locked": "1.3",
+            "transitive": [
+                "com.google.guava:guava"
+            ]
+        },
+        "com.google.protobuf:protobuf-java": {
+            "locked": "3.13.0",
+            "transitive": [
                 "com.netflix.conductor:conductor-common",
                 "com.netflix.conductor:conductor-core"
-<<<<<<< HEAD
-            ],
-            "locked": "2.13.2.2"
-        },
-        "com.github.rholder:guava-retrying": {
-            "firstLevelTransitive": [
+            ]
+        },
+        "com.jayway.jsonpath:json-path": {
+            "locked": "2.4.0",
+            "transitive": [
+                "com.netflix.conductor:conductor-core",
+                "org.springframework.boot:spring-boot-starter-test"
+            ]
+        },
+        "com.netflix.conductor:conductor-annotations": {
+            "project": true,
+            "transitive": [
                 "com.netflix.conductor:conductor-common"
-            ],
-            "locked": "2.0.0"
-        },
-        "com.google.guava:guava": {
-            "firstLevelTransitive": [
+            ]
+        },
+        "com.netflix.conductor:conductor-common": {
+            "project": true,
+            "transitive": [
                 "com.netflix.conductor:conductor-core"
-            ],
-            "locked": "30.0-jre"
-=======
-            ]
-        },
-        "com.fasterxml.jackson.dataformat:jackson-dataformat-cbor": {
-            "locked": "2.11.4",
-            "transitive": [
-                "org.elasticsearch:elasticsearch-x-content"
-            ]
-        },
-        "com.fasterxml.jackson.dataformat:jackson-dataformat-smile": {
-            "locked": "2.11.4",
-            "transitive": [
-                "org.elasticsearch:elasticsearch-x-content"
-            ]
-        },
-        "com.fasterxml.jackson.dataformat:jackson-dataformat-yaml": {
-            "locked": "2.11.4",
-            "transitive": [
-                "org.elasticsearch:elasticsearch-x-content"
-            ]
-        },
-        "com.github.ben-manes.caffeine:caffeine": {
-            "locked": "2.8.8",
+            ]
+        },
+        "com.netflix.conductor:conductor-core": {
+            "project": true
+        },
+        "com.netflix.spectator:spectator-api": {
+            "locked": "0.122.0",
             "transitive": [
                 "com.netflix.conductor:conductor-core"
             ]
         },
-        "com.github.docker-java:docker-java-api": {
-            "locked": "3.2.8",
-            "transitive": [
+        "com.spotify:completable-futures": {
+            "locked": "0.3.3",
+            "transitive": [
+                "com.netflix.conductor:conductor-core"
+            ]
+        },
+        "com.tdunning:t-digest": {
+            "locked": "3.2",
+            "transitive": [
+                "org.elasticsearch:elasticsearch"
+            ]
+        },
+        "com.vaadin.external.google:android-json": {
+            "locked": "0.0.20131108.vaadin1",
+            "transitive": [
+                "org.skyscreamer:jsonassert"
+            ]
+        },
+        "commons-codec:commons-codec": {
+            "locked": "1.14",
+            "transitive": [
+                "org.elasticsearch.client:elasticsearch-rest-client"
+            ]
+        },
+        "commons-io:commons-io": {
+            "locked": "2.7",
+            "transitive": [
+                "com.netflix.conductor:conductor-core"
+            ]
+        },
+        "io.netty:netty-buffer": {
+            "locked": "4.1.65.Final",
+            "transitive": [
+                "org.elasticsearch.plugin:transport-netty4-client"
+            ]
+        },
+        "io.netty:netty-codec": {
+            "locked": "4.1.65.Final",
+            "transitive": [
+                "org.elasticsearch.plugin:transport-netty4-client"
+            ]
+        },
+        "io.netty:netty-codec-http": {
+            "locked": "4.1.65.Final",
+            "transitive": [
+                "org.elasticsearch.plugin:transport-netty4-client"
+            ]
+        },
+        "io.netty:netty-common": {
+            "locked": "4.1.65.Final",
+            "transitive": [
+                "org.elasticsearch.plugin:transport-netty4-client"
+            ]
+        },
+        "io.netty:netty-handler": {
+            "locked": "4.1.65.Final",
+            "transitive": [
+                "io.netty:netty-codec-http",
+                "org.elasticsearch.plugin:transport-netty4-client"
+            ]
+        },
+        "io.netty:netty-resolver": {
+            "locked": "4.1.65.Final",
+            "transitive": [
+                "org.elasticsearch.plugin:transport-netty4-client"
+            ]
+        },
+        "io.netty:netty-transport": {
+            "locked": "4.1.65.Final",
+            "transitive": [
+                "org.elasticsearch.plugin:transport-netty4-client"
+            ]
+        },
+        "io.reactivex:rxjava": {
+            "locked": "1.3.8",
+            "transitive": [
+                "com.netflix.conductor:conductor-core"
+            ]
+        },
+        "jakarta.activation:jakarta.activation-api": {
+            "locked": "1.2.2",
+            "transitive": [
+                "com.netflix.conductor:conductor-core",
+                "jakarta.xml.bind:jakarta.xml.bind-api"
+            ]
+        },
+        "jakarta.annotation:jakarta.annotation-api": {
+            "locked": "1.3.5",
+            "transitive": [
+                "org.springframework.boot:spring-boot-starter"
+            ]
+        },
+        "jakarta.xml.bind:jakarta.xml.bind-api": {
+            "locked": "2.3.3",
+            "transitive": [
+                "com.netflix.conductor:conductor-core",
+                "org.springframework.boot:spring-boot-starter-test"
+            ]
+        },
+        "joda-time:joda-time": {
+            "locked": "2.10.1",
+            "transitive": [
+                "org.elasticsearch:elasticsearch"
+            ]
+        },
+        "junit:junit": {
+            "locked": "4.13.2",
+            "transitive": [
+                "org.junit.vintage:junit-vintage-engine",
                 "org.testcontainers:testcontainers"
             ]
         },
-        "com.github.docker-java:docker-java-transport": {
-            "locked": "3.2.8",
-            "transitive": [
-                "com.github.docker-java:docker-java-transport-zerodep"
-            ]
-        },
-        "com.github.docker-java:docker-java-transport-zerodep": {
-            "locked": "3.2.8",
-            "transitive": [
-                "org.testcontainers:testcontainers"
-            ]
-        },
-        "com.github.spullara.mustache.java:compiler": {
-            "locked": "0.9.3",
-            "transitive": [
-                "org.elasticsearch.plugin:lang-mustache-client"
-            ]
-        },
-        "com.google.code.findbugs:jsr305": {
-            "locked": "3.0.2",
-            "transitive": [
-                "com.google.guava:guava"
-            ]
-        },
-        "com.google.errorprone:error_prone_annotations": {
-            "locked": "2.4.0",
-            "transitive": [
-                "com.github.ben-manes.caffeine:caffeine",
-                "com.google.guava:guava"
-            ]
-        },
-        "com.google.guava:failureaccess": {
-            "locked": "1.0.1",
-            "transitive": [
-                "com.google.guava:guava"
-            ]
-        },
-        "com.google.guava:guava": {
-            "locked": "30.0-jre"
-        },
-        "com.google.guava:listenablefuture": {
-            "locked": "9999.0-empty-to-avoid-conflict-with-guava",
-            "transitive": [
-                "com.google.guava:guava"
-            ]
-        },
-        "com.google.j2objc:j2objc-annotations": {
-            "locked": "1.3",
-            "transitive": [
-                "com.google.guava:guava"
-            ]
->>>>>>> bc9df66c
-        },
-        "com.google.protobuf:protobuf-java": {
-            "firstLevelTransitive": [
+        "net.bytebuddy:byte-buddy": {
+            "locked": "1.10.22",
+            "transitive": [
+                "org.mockito:mockito-core"
+            ]
+        },
+        "net.bytebuddy:byte-buddy-agent": {
+            "locked": "1.10.22",
+            "transitive": [
+                "org.mockito:mockito-core"
+            ]
+        },
+        "net.java.dev.jna:jna": {
+            "locked": "5.8.0",
+            "transitive": [
+                "com.github.docker-java:docker-java-transport-zerodep",
+                "org.rnorth.visible-assertions:visible-assertions"
+            ]
+        },
+        "net.minidev:accessors-smart": {
+            "locked": "2.3.1",
+            "transitive": [
+                "net.minidev:json-smart"
+            ]
+        },
+        "net.minidev:json-smart": {
+            "locked": "2.3.1",
+            "transitive": [
+                "com.jayway.jsonpath:json-path"
+            ]
+        },
+        "net.sf.jopt-simple:jopt-simple": {
+            "locked": "5.0.2",
+            "transitive": [
+                "org.elasticsearch:elasticsearch-cli"
+            ]
+        },
+        "org.apache.bval:bval-jsr": {
+            "locked": "2.0.5",
+            "transitive": [
                 "com.netflix.conductor:conductor-common",
                 "com.netflix.conductor:conductor-core"
-            ],
-            "locked": "3.13.0"
-        },
-        "com.jayway.jsonpath:json-path": {
-            "firstLevelTransitive": [
-                "com.netflix.conductor:conductor-core"
-            ],
-            "locked": "2.6.0"
-        },
-        "com.netflix.conductor:conductor-annotations": {
-            "firstLevelTransitive": [
-                "com.netflix.conductor:conductor-common"
-            ],
-            "project": true
-        },
-        "com.netflix.conductor:conductor-common": {
-            "firstLevelTransitive": [
-                "com.netflix.conductor:conductor-core"
-            ],
-            "project": true
-        },
-        "com.netflix.conductor:conductor-core": {
-            "project": true
-        },
-        "com.netflix.spectator:spectator-api": {
-            "firstLevelTransitive": [
-                "com.netflix.conductor:conductor-core"
-            ],
-            "locked": "0.122.0"
-        },
-        "com.spotify:completable-futures": {
-            "firstLevelTransitive": [
-                "com.netflix.conductor:conductor-core"
-            ],
-            "locked": "0.3.3"
-        },
-        "commons-io:commons-io": {
-            "firstLevelTransitive": [
-                "com.netflix.conductor:conductor-core"
-            ],
-            "locked": "2.7"
-        },
-        "io.reactivex:rxjava": {
-            "firstLevelTransitive": [
-                "com.netflix.conductor:conductor-core"
-            ],
-            "locked": "1.3.8"
-        },
-        "jakarta.activation:jakarta.activation-api": {
-            "firstLevelTransitive": [
-                "com.netflix.conductor:conductor-core"
-            ],
-            "locked": "1.2.2"
-        },
-        "jakarta.xml.bind:jakarta.xml.bind-api": {
-            "firstLevelTransitive": [
-                "com.netflix.conductor:conductor-core"
-            ],
-            "locked": "2.3.3"
-        },
-        "junit:junit": {
-            "locked": "4.13.2"
-        },
-        "org.apache.bval:bval-jsr": {
-            "firstLevelTransitive": [
+            ]
+        },
+        "org.apache.commons:commons-compress": {
+            "locked": "1.20",
+            "transitive": [
+                "org.testcontainers:testcontainers"
+            ]
+        },
+        "org.apache.commons:commons-lang3": {
+            "locked": "3.10",
+            "transitive": [
                 "com.netflix.conductor:conductor-common",
                 "com.netflix.conductor:conductor-core"
-            ],
-            "locked": "2.0.5"
-        },
-        "org.apache.commons:commons-lang3": {
-            "firstLevelTransitive": [
+            ]
+        },
+        "org.apache.httpcomponents:httpasyncclient": {
+            "locked": "4.1.4",
+            "transitive": [
+                "org.elasticsearch.client:elasticsearch-rest-client"
+            ]
+        },
+        "org.apache.httpcomponents:httpclient": {
+            "locked": "4.5.13",
+            "transitive": [
+                "org.elasticsearch.client:elasticsearch-rest-client"
+            ]
+        },
+        "org.apache.httpcomponents:httpcore": {
+            "locked": "4.4.14",
+            "transitive": [
+                "org.elasticsearch.client:elasticsearch-rest-client"
+            ]
+        },
+        "org.apache.httpcomponents:httpcore-nio": {
+            "locked": "4.4.14",
+            "transitive": [
+                "org.elasticsearch.client:elasticsearch-rest-client"
+            ]
+        },
+        "org.apache.logging.log4j:log4j-api": {
+            "locked": "2.17.1",
+            "transitive": [
+                "com.netflix.conductor:conductor-annotations",
                 "com.netflix.conductor:conductor-common",
-                "com.netflix.conductor:conductor-core"
-            ],
-            "locked": "3.12.0"
-        },
-        "org.apache.logging.log4j:log4j-api": {
-            "firstLevelTransitive": [
+                "com.netflix.conductor:conductor-core",
+                "org.apache.logging.log4j:log4j-core",
+                "org.apache.logging.log4j:log4j-jul",
+                "org.apache.logging.log4j:log4j-slf4j-impl",
+                "org.apache.logging.log4j:log4j-web",
+                "org.elasticsearch:elasticsearch"
+            ]
+        },
+        "org.apache.logging.log4j:log4j-core": {
+            "locked": "2.17.1",
+            "transitive": [
+                "com.netflix.conductor:conductor-annotations",
+                "com.netflix.conductor:conductor-common",
+                "com.netflix.conductor:conductor-core",
+                "org.apache.logging.log4j:log4j-slf4j-impl",
+                "org.apache.logging.log4j:log4j-web",
+                "org.springframework.boot:spring-boot-starter-log4j2"
+            ]
+        },
+        "org.apache.logging.log4j:log4j-jul": {
+            "locked": "2.17.1",
+            "transitive": [
+                "com.netflix.conductor:conductor-annotations",
+                "com.netflix.conductor:conductor-common",
+                "com.netflix.conductor:conductor-core",
+                "org.springframework.boot:spring-boot-starter-log4j2"
+            ]
+        },
+        "org.apache.logging.log4j:log4j-slf4j-impl": {
+            "locked": "2.17.1",
+            "transitive": [
+                "com.netflix.conductor:conductor-annotations",
+                "com.netflix.conductor:conductor-common",
+                "com.netflix.conductor:conductor-core",
+                "org.springframework.boot:spring-boot-starter-log4j2"
+            ]
+        },
+        "org.apache.logging.log4j:log4j-web": {
+            "locked": "2.17.1",
+            "transitive": [
                 "com.netflix.conductor:conductor-annotations",
                 "com.netflix.conductor:conductor-common",
                 "com.netflix.conductor:conductor-core"
-            ],
-            "locked": "2.17.1"
-        },
-        "org.apache.logging.log4j:log4j-core": {
-            "firstLevelTransitive": [
-                "com.netflix.conductor:conductor-annotations",
-                "com.netflix.conductor:conductor-common",
-                "com.netflix.conductor:conductor-core"
-            ],
-            "locked": "2.17.1"
-        },
-        "org.apache.logging.log4j:log4j-jul": {
-            "firstLevelTransitive": [
-                "com.netflix.conductor:conductor-annotations",
-                "com.netflix.conductor:conductor-common",
-                "com.netflix.conductor:conductor-core"
-            ],
-            "locked": "2.17.1"
-        },
-        "org.apache.logging.log4j:log4j-slf4j-impl": {
-            "firstLevelTransitive": [
-                "com.netflix.conductor:conductor-annotations",
-                "com.netflix.conductor:conductor-common",
-                "com.netflix.conductor:conductor-core"
-            ],
-            "locked": "2.17.1"
-        },
-        "org.apache.logging.log4j:log4j-web": {
-            "firstLevelTransitive": [
-                "com.netflix.conductor:conductor-annotations",
-                "com.netflix.conductor:conductor-common",
-                "com.netflix.conductor:conductor-core"
-            ],
-            "locked": "2.17.1"
+            ]
+        },
+        "org.apache.lucene:lucene-analyzers-common": {
+            "locked": "7.7.3",
+            "transitive": [
+                "org.elasticsearch:elasticsearch"
+            ]
+        },
+        "org.apache.lucene:lucene-backward-codecs": {
+            "locked": "7.7.3",
+            "transitive": [
+                "org.elasticsearch:elasticsearch"
+            ]
+        },
+        "org.apache.lucene:lucene-core": {
+            "locked": "7.7.3",
+            "transitive": [
+                "org.elasticsearch:elasticsearch"
+            ]
+        },
+        "org.apache.lucene:lucene-grouping": {
+            "locked": "7.7.3",
+            "transitive": [
+                "org.elasticsearch:elasticsearch"
+            ]
+        },
+        "org.apache.lucene:lucene-highlighter": {
+            "locked": "7.7.3",
+            "transitive": [
+                "org.elasticsearch:elasticsearch"
+            ]
+        },
+        "org.apache.lucene:lucene-join": {
+            "locked": "7.7.3",
+            "transitive": [
+                "org.elasticsearch:elasticsearch"
+            ]
+        },
+        "org.apache.lucene:lucene-memory": {
+            "locked": "7.7.3",
+            "transitive": [
+                "org.elasticsearch:elasticsearch"
+            ]
+        },
+        "org.apache.lucene:lucene-misc": {
+            "locked": "7.7.3",
+            "transitive": [
+                "org.elasticsearch:elasticsearch"
+            ]
+        },
+        "org.apache.lucene:lucene-queries": {
+            "locked": "7.7.3",
+            "transitive": [
+                "org.elasticsearch:elasticsearch"
+            ]
+        },
+        "org.apache.lucene:lucene-queryparser": {
+            "locked": "7.7.3",
+            "transitive": [
+                "org.elasticsearch:elasticsearch"
+            ]
+        },
+        "org.apache.lucene:lucene-sandbox": {
+            "locked": "7.7.3",
+            "transitive": [
+                "org.elasticsearch:elasticsearch"
+            ]
+        },
+        "org.apache.lucene:lucene-spatial": {
+            "locked": "7.7.3",
+            "transitive": [
+                "org.elasticsearch:elasticsearch"
+            ]
+        },
+        "org.apache.lucene:lucene-spatial-extras": {
+            "locked": "7.7.3",
+            "transitive": [
+                "org.elasticsearch:elasticsearch"
+            ]
+        },
+        "org.apache.lucene:lucene-spatial3d": {
+            "locked": "7.7.3",
+            "transitive": [
+                "org.elasticsearch:elasticsearch"
+            ]
+        },
+        "org.apache.lucene:lucene-suggest": {
+            "locked": "7.7.3",
+            "transitive": [
+                "org.elasticsearch:elasticsearch"
+            ]
+        },
+        "org.apiguardian:apiguardian-api": {
+            "locked": "1.1.0",
+            "transitive": [
+                "org.junit.jupiter:junit-jupiter-api",
+                "org.junit.jupiter:junit-jupiter-engine",
+                "org.junit.jupiter:junit-jupiter-params",
+                "org.junit.platform:junit-platform-commons",
+                "org.junit.platform:junit-platform-engine",
+                "org.junit.vintage:junit-vintage-engine"
+            ]
+        },
+        "org.assertj:assertj-core": {
+            "locked": "3.16.1",
+            "transitive": [
+                "org.springframework.boot:spring-boot-starter-test"
+            ]
         },
         "org.awaitility:awaitility": {
             "locked": "3.1.6"
         },
-<<<<<<< HEAD
-=======
         "org.checkerframework:checker-qual": {
             "locked": "3.8.0",
             "transitive": [
@@ -800,9 +2382,12 @@
                 "com.google.guava:guava"
             ]
         },
->>>>>>> bc9df66c
         "org.elasticsearch.client:elasticsearch-rest-client": {
-            "locked": "6.8.12"
+            "locked": "6.8.12",
+            "transitive": [
+                "org.elasticsearch.client:elasticsearch-rest-high-level-client",
+                "org.elasticsearch.plugin:reindex-client"
+            ]
         },
         "org.elasticsearch.client:elasticsearch-rest-high-level-client": {
             "locked": "6.8.12"
@@ -810,13 +2395,285 @@
         "org.elasticsearch.client:transport": {
             "locked": "6.8.12"
         },
+        "org.elasticsearch.plugin:aggs-matrix-stats-client": {
+            "locked": "6.8.12",
+            "transitive": [
+                "org.elasticsearch.client:elasticsearch-rest-high-level-client"
+            ]
+        },
+        "org.elasticsearch.plugin:lang-mustache-client": {
+            "locked": "6.8.12",
+            "transitive": [
+                "org.elasticsearch.client:elasticsearch-rest-high-level-client",
+                "org.elasticsearch.client:transport"
+            ]
+        },
+        "org.elasticsearch.plugin:parent-join-client": {
+            "locked": "6.8.12",
+            "transitive": [
+                "org.elasticsearch.client:elasticsearch-rest-high-level-client",
+                "org.elasticsearch.client:transport"
+            ]
+        },
+        "org.elasticsearch.plugin:percolator-client": {
+            "locked": "6.8.12",
+            "transitive": [
+                "org.elasticsearch.client:transport"
+            ]
+        },
+        "org.elasticsearch.plugin:rank-eval-client": {
+            "locked": "6.8.12",
+            "transitive": [
+                "org.elasticsearch.client:elasticsearch-rest-high-level-client",
+                "org.elasticsearch.client:transport"
+            ]
+        },
+        "org.elasticsearch.plugin:reindex-client": {
+            "locked": "6.8.12",
+            "transitive": [
+                "org.elasticsearch.client:transport"
+            ]
+        },
+        "org.elasticsearch.plugin:transport-netty4-client": {
+            "locked": "6.8.12",
+            "transitive": [
+                "org.elasticsearch.client:transport"
+            ]
+        },
+        "org.elasticsearch:elasticsearch": {
+            "locked": "6.8.12",
+            "transitive": [
+                "org.elasticsearch.client:elasticsearch-rest-high-level-client",
+                "org.elasticsearch.client:transport"
+            ]
+        },
+        "org.elasticsearch:elasticsearch-cli": {
+            "locked": "6.8.12",
+            "transitive": [
+                "org.elasticsearch:elasticsearch"
+            ]
+        },
+        "org.elasticsearch:elasticsearch-core": {
+            "locked": "6.8.12",
+            "transitive": [
+                "org.elasticsearch:elasticsearch",
+                "org.elasticsearch:elasticsearch-cli",
+                "org.elasticsearch:elasticsearch-ssl-config",
+                "org.elasticsearch:elasticsearch-x-content"
+            ]
+        },
+        "org.elasticsearch:elasticsearch-secure-sm": {
+            "locked": "6.8.12",
+            "transitive": [
+                "org.elasticsearch:elasticsearch"
+            ]
+        },
+        "org.elasticsearch:elasticsearch-ssl-config": {
+            "locked": "6.8.12",
+            "transitive": [
+                "org.elasticsearch.plugin:reindex-client"
+            ]
+        },
+        "org.elasticsearch:elasticsearch-x-content": {
+            "locked": "6.8.12",
+            "transitive": [
+                "org.elasticsearch:elasticsearch"
+            ]
+        },
+        "org.elasticsearch:jna": {
+            "locked": "5.5.0",
+            "transitive": [
+                "org.elasticsearch:elasticsearch"
+            ]
+        },
+        "org.hamcrest:hamcrest": {
+            "locked": "2.2",
+            "transitive": [
+                "org.hamcrest:hamcrest-core",
+                "org.springframework.boot:spring-boot-starter-test"
+            ]
+        },
+        "org.hamcrest:hamcrest-core": {
+            "locked": "2.2",
+            "transitive": [
+                "junit:junit",
+                "org.awaitility:awaitility",
+                "org.hamcrest:hamcrest-library"
+            ]
+        },
+        "org.hamcrest:hamcrest-library": {
+            "locked": "2.2",
+            "transitive": [
+                "org.awaitility:awaitility"
+            ]
+        },
+        "org.hdrhistogram:HdrHistogram": {
+            "locked": "2.1.9",
+            "transitive": [
+                "org.elasticsearch:elasticsearch"
+            ]
+        },
+        "org.junit.jupiter:junit-jupiter": {
+            "locked": "5.6.3",
+            "transitive": [
+                "org.springframework.boot:spring-boot-starter-test"
+            ]
+        },
+        "org.junit.jupiter:junit-jupiter-api": {
+            "locked": "5.6.3",
+            "transitive": [
+                "org.junit.jupiter:junit-jupiter",
+                "org.junit.jupiter:junit-jupiter-engine",
+                "org.junit.jupiter:junit-jupiter-params",
+                "org.mockito:mockito-junit-jupiter"
+            ]
+        },
+        "org.junit.jupiter:junit-jupiter-engine": {
+            "locked": "5.6.3",
+            "transitive": [
+                "org.junit.jupiter:junit-jupiter"
+            ]
+        },
+        "org.junit.jupiter:junit-jupiter-params": {
+            "locked": "5.6.3",
+            "transitive": [
+                "org.junit.jupiter:junit-jupiter"
+            ]
+        },
+        "org.junit.platform:junit-platform-commons": {
+            "locked": "1.6.3",
+            "transitive": [
+                "org.junit.jupiter:junit-jupiter-api",
+                "org.junit.platform:junit-platform-engine"
+            ]
+        },
+        "org.junit.platform:junit-platform-engine": {
+            "locked": "1.6.3",
+            "transitive": [
+                "org.junit.jupiter:junit-jupiter-engine",
+                "org.junit.vintage:junit-vintage-engine"
+            ]
+        },
+        "org.junit.vintage:junit-vintage-engine": {
+            "locked": "5.6.3",
+            "transitive": [
+                "org.springframework.boot:spring-boot-starter-test"
+            ]
+        },
+        "org.junit:junit-bom": {
+            "locked": "5.6.3",
+            "transitive": [
+                "org.junit.jupiter:junit-jupiter",
+                "org.junit.jupiter:junit-jupiter-api",
+                "org.junit.jupiter:junit-jupiter-engine",
+                "org.junit.jupiter:junit-jupiter-params",
+                "org.junit.platform:junit-platform-commons",
+                "org.junit.platform:junit-platform-engine",
+                "org.junit.vintage:junit-vintage-engine"
+            ]
+        },
+        "org.mockito:mockito-core": {
+            "locked": "3.3.3",
+            "transitive": [
+                "org.mockito:mockito-junit-jupiter",
+                "org.springframework.boot:spring-boot-starter-test"
+            ]
+        },
+        "org.mockito:mockito-junit-jupiter": {
+            "locked": "3.3.3",
+            "transitive": [
+                "org.springframework.boot:spring-boot-starter-test"
+            ]
+        },
+        "org.objenesis:objenesis": {
+            "locked": "2.6",
+            "transitive": [
+                "org.awaitility:awaitility",
+                "org.mockito:mockito-core"
+            ]
+        },
+        "org.opentest4j:opentest4j": {
+            "locked": "1.2.0",
+            "transitive": [
+                "org.junit.jupiter:junit-jupiter-api",
+                "org.junit.platform:junit-platform-engine"
+            ]
+        },
+        "org.ow2.asm:asm": {
+            "locked": "5.0.4",
+            "transitive": [
+                "net.minidev:accessors-smart"
+            ]
+        },
+        "org.rnorth.duct-tape:duct-tape": {
+            "locked": "1.0.8",
+            "transitive": [
+                "org.testcontainers:testcontainers"
+            ]
+        },
+        "org.rnorth.visible-assertions:visible-assertions": {
+            "locked": "2.1.2",
+            "transitive": [
+                "org.testcontainers:testcontainers"
+            ]
+        },
+        "org.skyscreamer:jsonassert": {
+            "locked": "1.5.0",
+            "transitive": [
+                "org.springframework.boot:spring-boot-starter-test"
+            ]
+        },
+        "org.slf4j:jul-to-slf4j": {
+            "locked": "1.7.30",
+            "transitive": [
+                "org.springframework.boot:spring-boot-starter-log4j2",
+                "org.springframework.boot:spring-boot-starter-logging"
+            ]
+        },
+        "org.slf4j:slf4j-api": {
+            "locked": "1.7.30",
+            "transitive": [
+                "com.github.docker-java:docker-java-api",
+                "com.github.docker-java:docker-java-transport-zerodep",
+                "com.jayway.jsonpath:json-path",
+                "com.netflix.spectator:spectator-api",
+                "org.apache.logging.log4j:log4j-slf4j-impl",
+                "org.slf4j:jul-to-slf4j",
+                "org.testcontainers:testcontainers"
+            ]
+        },
+        "org.springframework.boot:spring-boot": {
+            "locked": "2.3.12.RELEASE",
+            "transitive": [
+                "org.springframework.boot:spring-boot-autoconfigure",
+                "org.springframework.boot:spring-boot-starter",
+                "org.springframework.boot:spring-boot-test",
+                "org.springframework.boot:spring-boot-test-autoconfigure"
+            ]
+        },
+        "org.springframework.boot:spring-boot-autoconfigure": {
+            "locked": "2.3.12.RELEASE",
+            "transitive": [
+                "org.springframework.boot:spring-boot-starter",
+                "org.springframework.boot:spring-boot-test-autoconfigure"
+            ]
+        },
+        "org.springframework.boot:spring-boot-starter": {
+            "locked": "2.3.12.RELEASE",
+            "transitive": [
+                "org.springframework.boot:spring-boot-starter-test"
+            ]
+        },
         "org.springframework.boot:spring-boot-starter-log4j2": {
-            "locked": "2.6.6"
+            "locked": "2.3.12.RELEASE"
+        },
+        "org.springframework.boot:spring-boot-starter-logging": {
+            "locked": "2.3.12.RELEASE",
+            "transitive": [
+                "org.springframework.boot:spring-boot-starter"
+            ]
         },
         "org.springframework.boot:spring-boot-starter-test": {
-<<<<<<< HEAD
-            "locked": "2.6.6"
-=======
             "locked": "2.3.12.RELEASE"
         },
         "org.springframework.boot:spring-boot-test": {
@@ -885,10 +2742,28 @@
             "transitive": [
                 "org.springframework.boot:spring-boot-starter-test"
             ]
->>>>>>> bc9df66c
         },
         "org.testcontainers:elasticsearch": {
             "locked": "1.15.3"
+        },
+        "org.testcontainers:testcontainers": {
+            "locked": "1.15.3",
+            "transitive": [
+                "org.testcontainers:elasticsearch"
+            ]
+        },
+        "org.xmlunit:xmlunit-core": {
+            "locked": "2.7.0",
+            "transitive": [
+                "org.springframework.boot:spring-boot-starter-test"
+            ]
+        },
+        "org.yaml:snakeyaml": {
+            "locked": "1.26",
+            "transitive": [
+                "org.elasticsearch:elasticsearch-x-content",
+                "org.springframework.boot:spring-boot-starter"
+            ]
         }
     }
 }