--- conflicted
+++ resolved
@@ -15,26 +15,11 @@
  */
 package com.netflix.conductor.tests.integration;
 
-<<<<<<< HEAD
 import com.google.inject.Guice;
 import com.google.inject.Injector;
-=======
-import static org.junit.Assert.assertEquals;
-import static org.junit.Assert.assertNotNull;
-import static org.junit.Assert.assertNull;
-import static org.junit.Assert.assertTrue;
-
-import java.util.HashMap;
-import java.util.LinkedList;
-import java.util.List;
-
-import com.netflix.conductor.client.http.MetadataClient;
-import org.junit.BeforeClass;
-import org.junit.Test;
->>>>>>> 8ec2d22a
-
 import com.netflix.conductor.bootstrap.BootstrapModule;
 import com.netflix.conductor.bootstrap.ModulesProvider;
+import com.netflix.conductor.client.http.MetadataClient;
 import com.netflix.conductor.client.http.TaskClient;
 import com.netflix.conductor.client.http.WorkflowClient;
 import com.netflix.conductor.common.metadata.tasks.Task;
@@ -49,13 +34,13 @@
 import com.netflix.conductor.common.run.Workflow;
 import com.netflix.conductor.common.run.Workflow.WorkflowStatus;
 import com.netflix.conductor.common.run.WorkflowSummary;
-<<<<<<< HEAD
 import com.netflix.conductor.elasticsearch.ElasticSearchConfiguration;
 import com.netflix.conductor.elasticsearch.EmbeddedElasticSearch;
 import com.netflix.conductor.elasticsearch.EmbeddedElasticSearchProvider;
 import com.netflix.conductor.jetty.server.JettyServer;
 import com.netflix.conductor.tests.utils.TestEnvironment;
-
+import com.sun.jersey.api.client.ClientResponse;
+import com.sun.jersey.api.client.UniformInterfaceException;
 import org.junit.AfterClass;
 import org.junit.BeforeClass;
 import org.junit.Test;
@@ -67,216 +52,53 @@
 import static org.junit.Assert.assertEquals;
 import static org.junit.Assert.assertNotNull;
 import static org.junit.Assert.assertTrue;
-=======
-import com.netflix.conductor.server.ConductorConfig;
-import com.netflix.conductor.server.ConductorServer;
-import com.sun.jersey.api.client.UniformInterfaceException;
-import com.sun.jersey.api.client.ClientResponse;
-
->>>>>>> 8ec2d22a
 
 /**
  * @author Viren
  *
  */
 public class End2EndTests {
-    private static TaskClient tc;
-    private static WorkflowClient wc;
-    private static EmbeddedElasticSearch search;
-
-    @BeforeClass
-    public static void setup() throws Exception {
-        TestEnvironment.setup();
-        System.setProperty(ElasticSearchConfiguration.EMBEDDED_PORT_PROPERTY_NAME, "9201");
-        System.setProperty(ElasticSearchConfiguration.ELASTIC_SEARCH_URL_PROPERTY_NAME, "localhost:9301");
-
-        Injector bootInjector = Guice.createInjector(new BootstrapModule());
-        Injector serverInjector = Guice.createInjector(bootInjector.getInstance(ModulesProvider.class).get());
-
-        search = serverInjector.getInstance(EmbeddedElasticSearchProvider.class).get().get();
-        search.start();
-
-        JettyServer server = new JettyServer(8080, false);
-        server.start();
-
-        tc = new TaskClient();
-        tc.setRootURI("http://localhost:8080/api/");
-
-        wc = new WorkflowClient();
-        wc.setRootURI("http://localhost:8080/api/");
-    }
-
-    @AfterClass
-    public static void teardown() throws Exception {
-        TestEnvironment.teardown();
-        search.stop();
-    }
-
-    @Test
-    public void testAll() throws Exception {
-        assertNotNull(tc);
-        List<TaskDef> defs = new LinkedList<>();
-        for (int i = 0; i < 5; i++) {
-            TaskDef def = new TaskDef("t" + i, "task " + i);
-            def.setTimeoutPolicy(TimeoutPolicy.RETRY);
-            defs.add(def);
-        }
-        tc.registerTaskDefs(defs);
-        List<TaskDef> found = tc.getTaskDef();
-        assertNotNull(found);
-        assertEquals(defs.size(), found.size());
-
-        WorkflowDef def = new WorkflowDef();
-        def.setName("test");
-        WorkflowTask t0 = new WorkflowTask();
-        t0.setName("t0");
-        t0.setWorkflowTaskType(Type.SIMPLE);
-        t0.setTaskReferenceName("t0");
-
-        WorkflowTask t1 = new WorkflowTask();
-        t1.setName("t1");
-        t1.setWorkflowTaskType(Type.SIMPLE);
-        t1.setTaskReferenceName("t1");
-
-
-        def.getTasks().add(t0);
-        def.getTasks().add(t1);
-
-        wc.registerWorkflow(def);
-        WorkflowDef foundd = wc.getWorkflowDef(def.getName(), null);
-        assertNotNull(foundd);
-        assertEquals(def.getName(), foundd.getName());
-        assertEquals(def.getVersion(), foundd.getVersion());
-
-        String correlationId = "test_corr_id";
-        String workflowId = wc.startWorkflow(def.getName(), null, correlationId, new HashMap<>());
-        assertNotNull(workflowId);
-        System.out.println(workflowId);
-
-        Workflow wf = wc.getWorkflow(workflowId, false);
-        assertEquals(0, wf.getTasks().size());
-        assertEquals(workflowId, wf.getWorkflowId());
-
-        wf = wc.getWorkflow(workflowId, true);
-        assertNotNull(wf);
-        assertEquals(WorkflowStatus.RUNNING, wf.getStatus());
-        assertEquals(1, wf.getTasks().size());
-        assertEquals(t0.getTaskReferenceName(), wf.getTasks().get(0).getReferenceTaskName());
-        assertEquals(workflowId, wf.getWorkflowId());
-
-        List<String> runningIds = wc.getRunningWorkflow(def.getName(), def.getVersion());
-        assertNotNull(runningIds);
-        assertEquals(1, runningIds.size());
-        assertEquals(workflowId, runningIds.get(0));
-
-        List<Task> polled = tc.batchPollTasksByTaskType("non existing task", "test", 1, 100);
-        assertNotNull(polled);
-        assertEquals(0, polled.size());
-
-        polled = tc.batchPollTasksByTaskType(t0.getName(), "test", 1, 100);
-        assertNotNull(polled);
-        assertEquals(1, polled.size());
-        assertEquals(t0.getName(), polled.get(0).getTaskDefName());
-        Task task = polled.get(0);
-
-        Boolean acked = tc.ack(task.getTaskId(), "test");
-        assertNotNull(acked);
-        assertTrue(acked.booleanValue());
-
-        task.getOutputData().put("key1", "value1");
-        task.setStatus(Status.COMPLETED);
-        tc.updateTask(new TaskResult(task), task.getTaskType());
-
-        polled = tc.batchPollTasksByTaskType(t0.getName(), "test", 1, 100);
-        assertNotNull(polled);
-        assertTrue(polled.toString(), polled.isEmpty());
-
-        wf = wc.getWorkflow(workflowId, true);
-        assertNotNull(wf);
-        assertEquals(WorkflowStatus.RUNNING, wf.getStatus());
-        assertEquals(2, wf.getTasks().size());
-        assertEquals(t0.getTaskReferenceName(), wf.getTasks().get(0).getReferenceTaskName());
-        assertEquals(t1.getTaskReferenceName(), wf.getTasks().get(1).getReferenceTaskName());
-        assertEquals(Task.Status.COMPLETED, wf.getTasks().get(0).getStatus());
-        assertEquals(Task.Status.SCHEDULED, wf.getTasks().get(1).getStatus());
-
-        Task taskById = tc.getTaskDetails(task.getTaskId());
-        assertNotNull(taskById);
-        assertEquals(task.getTaskId(), taskById.getTaskId());
-
-
-        List<Task> getTasks = tc.getPendingTasksByType(t0.getName(), null, 1);
-        assertNotNull(getTasks);
-        assertEquals(0, getTasks.size());        //getTasks only gives pending tasks
-
-
-        getTasks = tc.getPendingTasksByType(t1.getName(), null, 1);
-        assertNotNull(getTasks);
-        assertEquals(1, getTasks.size());
-
-
-        Task pending = tc.getPendingTaskForWorkflow(workflowId, t1.getTaskReferenceName());
-        assertNotNull(pending);
-        assertEquals(t1.getTaskReferenceName(), pending.getReferenceTaskName());
-        assertEquals(workflowId, pending.getWorkflowInstanceId());
-
-        Thread.sleep(1000);
-        SearchResult<WorkflowSummary> searchResult = wc.search("workflowType='" + def.getName() + "'");
-        assertNotNull(searchResult);
-        assertEquals(1, searchResult.getTotalHits());
-
-        wc.terminateWorkflow(workflowId, "terminate reason");
-        wf = wc.getWorkflow(workflowId, true);
-        assertNotNull(wf);
-        assertEquals(WorkflowStatus.TERMINATED, wf.getStatus());
-
-        wc.restart(workflowId);
-        wf = wc.getWorkflow(workflowId, true);
-        assertNotNull(wf);
-        assertEquals(WorkflowStatus.RUNNING, wf.getStatus());
-        assertEquals(1, wf.getTasks().size());
-
-    }
-
-<<<<<<< HEAD
-=======
-	static {
-		System.setProperty("EC2_REGION", "us-east-1");
-		System.setProperty("EC2_AVAILABILITY_ZONE", "us-east-1c");
-		System.setProperty("workflow.elasticsearch.url", "localhost:9300");
-		System.setProperty("workflow.elasticsearch.index.name", "conductor");
-		System.setProperty("workflow.namespace.prefix", "integration-test");
-		System.setProperty("db", "memory");
-		System.setProperty("workflow.elasticsearch.version", "5");
-	}
-	
 	private static TaskClient tc;
-	
 	private static WorkflowClient wc;
-
+	private static EmbeddedElasticSearch search;
 	private static MetadataClient mc;
-	
+
 	@BeforeClass
 	public static void setup() throws Exception {
-
-		ConductorServer server = new ConductorServer(new ConductorConfig());
-		server.start(8080, false);
-		
+		TestEnvironment.setup();
+		System.setProperty(ElasticSearchConfiguration.EMBEDDED_PORT_PROPERTY_NAME, "9201");
+		System.setProperty(ElasticSearchConfiguration.ELASTIC_SEARCH_URL_PROPERTY_NAME, "localhost:9301");
+
+		Injector bootInjector = Guice.createInjector(new BootstrapModule());
+		Injector serverInjector = Guice.createInjector(bootInjector.getInstance(ModulesProvider.class).get());
+
+		search = serverInjector.getInstance(EmbeddedElasticSearchProvider.class).get().get();
+		search.start();
+
+		JettyServer server = new JettyServer(8080, false);
+		server.start();
+
 		tc = new TaskClient();
 		tc.setRootURI("http://localhost:8080/api/");
-		
+
 		wc = new WorkflowClient();
 		wc.setRootURI("http://localhost:8080/api/");
 
 		mc = new MetadataClient();
 		mc.setRootURI("http://localhost:8080/api/");
 	}
-	
+
+	@AfterClass
+	public static void teardown() throws Exception {
+		TestEnvironment.teardown();
+		search.stop();
+	}
+
 	@Test
 	public void testAll() throws Exception {
 		assertNotNull(tc);
 		List<TaskDef> defs = new LinkedList<>();
-		for(int i = 0; i < 5; i++) {
+		for (int i = 0; i < 5; i++) {
 			TaskDef def = new TaskDef("t" + i, "task " + i);
 			def.setTimeoutPolicy(TimeoutPolicy.RETRY);
 			defs.add(def);
@@ -285,72 +107,72 @@
 		List<TaskDef> found = tc.getTaskDef();
 		assertNotNull(found);
 		assertEquals(defs.size(), found.size());
-		
+
 		WorkflowDef def = new WorkflowDef();
 		def.setName("test");
 		WorkflowTask t0 = new WorkflowTask();
 		t0.setName("t0");
 		t0.setWorkflowTaskType(Type.SIMPLE);
 		t0.setTaskReferenceName("t0");
-		
+
 		WorkflowTask t1 = new WorkflowTask();
 		t1.setName("t1");
 		t1.setWorkflowTaskType(Type.SIMPLE);
 		t1.setTaskReferenceName("t1");
-		
-		
+
+
 		def.getTasks().add(t0);
 		def.getTasks().add(t1);
-		
+
 		wc.registerWorkflow(def);
 		WorkflowDef foundd = wc.getWorkflowDef(def.getName(), null);
 		assertNotNull(foundd);
 		assertEquals(def.getName(), foundd.getName());
 		assertEquals(def.getVersion(), foundd.getVersion());
-		
+
 		String correlationId = "test_corr_id";
 		String workflowId = wc.startWorkflow(def.getName(), null, correlationId, new HashMap<>());
 		assertNotNull(workflowId);
 		System.out.println(workflowId);
-		
+
 		Workflow wf = wc.getWorkflow(workflowId, false);
 		assertEquals(0, wf.getTasks().size());
 		assertEquals(workflowId, wf.getWorkflowId());
-		
+
 		wf = wc.getWorkflow(workflowId, true);
 		assertNotNull(wf);
 		assertEquals(WorkflowStatus.RUNNING, wf.getStatus());
 		assertEquals(1, wf.getTasks().size());
 		assertEquals(t0.getTaskReferenceName(), wf.getTasks().get(0).getReferenceTaskName());
 		assertEquals(workflowId, wf.getWorkflowId());
-		
+
 		List<String> runningIds = wc.getRunningWorkflow(def.getName(), def.getVersion());
 		assertNotNull(runningIds);
 		assertEquals(1, runningIds.size());
 		assertEquals(workflowId, runningIds.get(0));
-		
+
 		List<Task> polled = tc.batchPollTasksByTaskType("non existing task", "test", 1, 100);
 		assertNotNull(polled);
 		assertEquals(0, polled.size());
-		
+
 		polled = tc.batchPollTasksByTaskType(t0.getName(), "test", 1, 100);
 		assertNotNull(polled);
 		assertEquals(1, polled.size());
 		assertEquals(t0.getName(), polled.get(0).getTaskDefName());
 		Task task = polled.get(0);
-		
+
 		Boolean acked = tc.ack(task.getTaskId(), "test");
 		assertNotNull(acked);
 		assertTrue(acked.booleanValue());
-		
+
 		task.getOutputData().put("key1", "value1");
 		task.setStatus(Status.COMPLETED);
 		tc.updateTask(new TaskResult(task), task.getTaskType());
-		
+
 		polled = tc.batchPollTasksByTaskType(t0.getName(), "test", 1, 100);
 		assertNotNull(polled);
 		assertTrue(polled.toString(), polled.isEmpty());
-		
+
 		wf = wc.getWorkflow(workflowId, true);
 		assertNotNull(wf);
 		assertEquals(WorkflowStatus.RUNNING, wf.getStatus());
@@ -359,37 +181,37 @@
 		assertEquals(t1.getTaskReferenceName(), wf.getTasks().get(1).getReferenceTaskName());
 		assertEquals(Task.Status.COMPLETED, wf.getTasks().get(0).getStatus());
 		assertEquals(Task.Status.SCHEDULED, wf.getTasks().get(1).getStatus());
-		
+
 		Task taskById = tc.getTaskDetails(task.getTaskId());
 		assertNotNull(taskById);
 		assertEquals(task.getTaskId(), taskById.getTaskId());
-		
-		
+
+
 		List<Task> getTasks = tc.getPendingTasksByType(t0.getName(), null, 1);
 		assertNotNull(getTasks);
-		assertEquals(0, getTasks.size());		//getTasks only gives pending tasks
-		
-		
+		assertEquals(0, getTasks.size());        //getTasks only gives pending tasks
+
+
 		getTasks = tc.getPendingTasksByType(t1.getName(), null, 1);
 		assertNotNull(getTasks);
 		assertEquals(1, getTasks.size());
-		
-		
+
+
 		Task pending = tc.getPendingTaskForWorkflow(workflowId, t1.getTaskReferenceName());
 		assertNotNull(pending);
 		assertEquals(t1.getTaskReferenceName(), pending.getReferenceTaskName());
 		assertEquals(workflowId, pending.getWorkflowInstanceId());
-		
+
 		Thread.sleep(1000);
 		SearchResult<WorkflowSummary> searchResult = wc.search("workflowType='" + def.getName() + "'");
 		assertNotNull(searchResult);
 		assertEquals(1, searchResult.getTotalHits());
-		
+
 		wc.terminateWorkflow(workflowId, "terminate reason");
 		wf = wc.getWorkflow(workflowId, true);
 		assertNotNull(wf);
 		assertEquals(WorkflowStatus.TERMINATED, wf.getStatus());
-		
+
 		wc.restart(workflowId);
 		wf = wc.getWorkflow(workflowId, true);
 		assertNotNull(wf);
@@ -399,7 +221,7 @@
 	}
 
 	@Test
-	public void testMetadataWorkflowDefinition() {
+    public void testMetadataWorkflowDefinition() {
 		WorkflowDef def = new WorkflowDef();
 		def.setName("testWorkflowDel");
 		def.setVersion(1);
@@ -407,18 +229,14 @@
 		t0.setName("t0");
 		t0.setWorkflowTaskType(Type.SIMPLE);
 		t0.setTaskReferenceName("t0");
-
 		WorkflowTask t1 = new WorkflowTask();
 		t1.setName("t1");
 		t1.setWorkflowTaskType(Type.SIMPLE);
 		t1.setTaskReferenceName("t1");
-
 		def.getTasks().add(t0);
 		def.getTasks().add(t1);
-
 		mc.registerWorkflowDef(def);
 		mc.unregisterWorkflowDef("testWorkflowDel", 1);
-
 		try {
 			WorkflowDef getDef = mc.getWorkflowDef("testWorkflowDel", 1);
 		} catch (UniformInterfaceException ue) {
@@ -427,6 +245,4 @@
 			assertEquals(204, response.getStatus());
 		}
 	}
-	
->>>>>>> 8ec2d22a
 }