--- conflicted
+++ resolved
@@ -19,8 +19,8 @@
 import com.netflix.conductor.common.metadata.workflow.WorkflowDef;
 import com.netflix.conductor.core.execution.ApplicationException;
 import com.netflix.conductor.service.MetadataService;
-
-import java.util.List;
+import io.swagger.annotations.Api;
+import io.swagger.annotations.ApiOperation;
 
 import javax.inject.Inject;
 import javax.ws.rs.Consumes;
@@ -33,9 +33,7 @@
 import javax.ws.rs.Produces;
 import javax.ws.rs.QueryParam;
 import javax.ws.rs.core.MediaType;
-
-import io.swagger.annotations.Api;
-import io.swagger.annotations.ApiOperation;
+import java.util.List;
 
 
 /**
@@ -47,7 +45,6 @@
 @Consumes({MediaType.APPLICATION_JSON})
 public class MetadataResource {
 
-<<<<<<< HEAD
     private MetadataService service;
 
     @Inject
@@ -88,6 +85,13 @@
         return service.getWorkflowDefs();
     }
 
+    @DELETE
+    @Path("/workflow/{name}/{version}")
+    @ApiOperation("Removes workflow definition. It does not remove workflows associated with the definition.")
+    public void unregisterWorkflowDef(@PathParam("name") String name, @PathParam("version") Integer version) throws Exception {
+        service.unregisterWorkflowDef(name, version);
+    }
+
     @POST
     @Path("/taskdefs")
     @ApiOperation("Create new task definition(s)")
@@ -125,85 +129,4 @@
         service.unregisterTaskDef(taskType);
     }
 
-=======
-	private MetadataService service;
-	
-	@Inject
-	public MetadataResource(MetadataService service) {
-		this.service = service;
-	}
-
-	@POST
-	@Path("/workflow")
-	@ApiOperation("Create a new workflow definition")
-	public void create(WorkflowDef def) throws Exception{
-		service.registerWorkflowDef(def);
-	}
-	
-	@PUT
-	@Path("/workflow")
-	@ApiOperation("Create or update workflow definition")
-	public void update(List<WorkflowDef> defs) throws Exception{
-		service.updateWorkflowDef(defs);
-	}
-
-	@GET
-	@ApiOperation("Retrieves workflow definition along with blueprint")
-	@Path("/workflow/{name}")
-	public WorkflowDef get(@PathParam("name") String name, @QueryParam("version") Integer version) throws Exception {
-		return service.getWorkflowDef(name, version);
-	}
-
-	@GET
-	@ApiOperation("Retrieves all workflow definition along with blueprint")
-	@Path("/workflow")
-	public List<WorkflowDef> getAll() throws Exception {
-		return service.getWorkflowDefs();
-	}
-
-	@DELETE
-	@Path("/workflow/{name}/{version}")
-	@ApiOperation("Removes workflow definition. It does not remove workflows associated with the definition.")
-	public void unregisterWorkflowDef(@PathParam("name") String name, @PathParam("version") Integer version) throws Exception {
-		service.unregisterWorkflowDef(name, version);
-	}
-	
-	@POST
-	@Path("/taskdefs")
-	@ApiOperation("Create new task definition(s)")
-	public void registerTaskDef(List<TaskDef> taskDefs) throws Exception {
-		service.registerTaskDef(taskDefs);
-	}
-	
-	@PUT
-	@Path("/taskdefs")
-	@ApiOperation("Update an existing task")
-	public void registerTaskDef(TaskDef taskDef) throws Exception {
-		service.updateTaskDef(taskDef);
-	}
-
-	@GET
-	@Path("/taskdefs")
-	@ApiOperation("Gets all task definition")
-	@Consumes({MediaType.WILDCARD})
-	public List<TaskDef> getTaskDefs() throws Exception{
-		return service.getTaskDefs();
-	}
-	
-	@GET
-	@Path("/taskdefs/{tasktype}")
-	@ApiOperation("Gets the task definition")
-	@Consumes({MediaType.WILDCARD})
-	public TaskDef getTaskDef(@PathParam("tasktype") String taskType) throws Exception {
-		return service.getTaskDef(taskType);
-	}
-	
-	@DELETE
-	@Path("/taskdefs/{tasktype}")
-	@ApiOperation("Remove a task definition")
-	public void unregisterTaskDef(@PathParam("tasktype") String taskType){
-		service.unregisterTaskDef(taskType);
-	}
->>>>>>> 3fe00978
-
 }